--- conflicted
+++ resolved
@@ -58,14 +58,11 @@
   ChannelSearchResponse,
   ChannelType,
   ChannelResponseBulk,
-<<<<<<< HEAD
   FrameType,
-=======
   SubscriptionProvider,
   SubscribersResponse,
   SubscribedToResponse,
   SubscriptionsResponse,
->>>>>>> 1116dc62
 } from "./v2/openapi-farcaster";
 
 import {
