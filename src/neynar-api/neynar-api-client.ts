--- conflicted
+++ resolved
@@ -54,11 +54,8 @@
   TrendingChannelResponse,
   MuteListResponse,
   MuteResponse,
-<<<<<<< HEAD
   FollowSortType,
-=======
   ChannelSearchResponse,
->>>>>>> b9278930
 } from "./v2/openapi-farcaster";
 
 import {
