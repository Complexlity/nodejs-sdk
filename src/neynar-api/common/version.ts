<<<<<<< HEAD
export const version = "1.38.0";
=======
export const version = "1.37.3";
>>>>>>> 1855ffc8
<|MERGE_RESOLUTION|>--- conflicted
+++ resolved
@@ -1,5 +1 @@
-<<<<<<< HEAD
-export const version = "1.38.0";
-=======
-export const version = "1.37.3";
->>>>>>> 1855ffc8
+export const version = "1.38.0";