<<<<<<< HEAD
export const version = "1.47.0";
=======
export const version = "1.46.1";
>>>>>>> 73dbd7fb
<|MERGE_RESOLUTION|>--- conflicted
+++ resolved
@@ -1,5 +1 @@
-<<<<<<< HEAD
-export const version = "1.47.0";
-=======
-export const version = "1.46.1";
->>>>>>> 73dbd7fb
+export const version = "1.47.0";