--- conflicted
+++ resolved
@@ -759,7 +759,6 @@
    *
    * For more information, refer to the [Neynar documentation](https://docs.neynar.com/reference/user-channels).
    */
-<<<<<<< HEAD
     public async fetchUserChannels(
       fid: number,
       options?: {
@@ -774,23 +773,7 @@
         options?.cursor
       );
       return response.data;
-=======
-  public async fetchUserChannels(
-    fid: number,
-    options?: {
-      limit?: number;
-      cursor?: string;
->>>>>>> 137e190e
     }
-  ): Promise<ChannelListResponse> {
-    const response = await this.apis.user.userChannels(
-      this.apiKey,
-      fid,
-      options?.limit,
-      options?.cursor
-    );
-    return response.data;
-  }
 
   /**
    * Fetches bulk user information based on multiple Ethereum addresses. This function is particularly
