import {
  CastApi,
  SignerApi,
  Signer,
  Cast,
  CastParamType,
  PostCastResponseCast,
  DeleteCastReqBody,
  ReactionApi,
  ReactionReqBody,
  ReactionType,
  OperationResponse,
  BulkFollowResponse,
  EmbeddedCast,
  Configuration,
  ErrorRes,
  FeedApi,
  UserApi,
  FeedResponse,
  NotificationsResponse,
  NotificationsApi,
  FollowsApi,
  RelevantFollowersResponse,
  UserSearchResponse,
  CastResponse,
  CastsResponse,
  UserResponse,
  BulkUsersResponse,
  FeedType,
  FilterType,
  ReactionsType,
  ReactionsResponse,
  StorageApi,
  StorageAllocationsResponse,
  StorageUsageResponse,
  ChannelApi,
  ChannelResponse,
  ChannelListResponse,
  User,
  BulkCastsResponse,
  FnameApi,
  FnameAvailabilityResponse,
  FrameApi,
  FrameActionReqBody,
  FrameAction,
  ValidateFrameRequest,
  ValidateFrameActionResponse,
  UsersResponse,
  DeleteNeynarFrameRequest,
  NeynarFrameUpdateRequest,
  NeynarFrameCreationRequest,
  DeveloperManagedSigner,
  WebhookApi,
  WebhookResponse,
  WebhookPostReqBody,
  WebhookSubscriptionFilters,
  WebhookPutReqBody,
  WebhookListResponse,
  WebhookPatchReqBody,
  WebhookPatchReqBodyActiveEnum,
  Conversation,
  ReactionsCastResponse,
  FrameValidateListResponse,
  ValidateFrameAnalyticsType,
  FrameValidateAnalyticsResponse,
  AuthorizationUrlResponse,
  AuthorizationUrlResponseType,
  TrendingChannelResponse,
  MuteApi,
  MuteListResponse,
  MuteResponse,
<<<<<<< HEAD
  FollowResponse,
  FollowSortType,
=======
  ChannelSearchResponse,
>>>>>>> b9278930
} from "./openapi-farcaster";
import axios, { AxiosError, AxiosInstance } from "axios";
import { silentLogger, Logger } from "../common/logger";
import type { SetRequired } from "type-fest";
import { NFTApi, RelevantMints } from "./openapi-recommendation";
import {
  BulkCastsSortType,
  BulkUserAddressTypes,
  TimeWindow,
  TrendingFeedTimeWindow,
  ValidateFrameAggregateWindow,
} from "../common/constants";

const BASE_PATH = "https://api.neynar.com/v2";

export class NeynarV2APIClient {
  private readonly logger: Logger;
  private readonly apiKey: string;

  public readonly apis: {
    signer: SignerApi;
    user: UserApi;
    cast: CastApi;
    reaction: ReactionApi;
    feed: FeedApi;
    notifications: NotificationsApi;
    channel: ChannelApi;
    follows: FollowsApi;
    storage: StorageApi;
    nft: NFTApi;
    fname: FnameApi;
    frame: FrameApi;
    webhook: WebhookApi;
    mute: MuteApi;
  };

  /**
   * Instantiates a NeynarV1APIClient
   *
   * Note: A Wallet must be provided if the API client is to mint new AuthTokens
   */
  constructor(
    apiKey: string,
    {
      basePath,
      logger = silentLogger,
      axiosInstance,
    }: {
      basePath?: string;
      logger?: Logger;
      axiosInstance?: AxiosInstance;
    } = {}
  ) {
    this.logger = logger;

    if (apiKey === "") {
      throw new Error(
        "Attempt to use an authenticated API method without first providing an api key"
      );
    }

    this.apiKey = apiKey;


    if (axiosInstance === undefined) {
      axiosInstance = axios.create();
    }
    
    axiosInstance.defaults.decompress = true;
    axiosInstance.interceptors.response.use(
      (response) => response,
      (error) => {
        if (NeynarV2APIClient.isApiErrorResponse(error)) {
          const apiErrors = error.response.data;
          this.logger.warn(`API errors: ${JSON.stringify(apiErrors)}`);
        }
        throw error;
      }
    );
    const config: Configuration = new Configuration({
      basePath: basePath ? `${basePath}/v2` : BASE_PATH,
      apiKey: apiKey,
    });

    this.apis = {
      signer: new SignerApi(config, undefined, axiosInstance),
      user: new UserApi(config, undefined, axiosInstance),
      cast: new CastApi(config, undefined, axiosInstance),
      reaction: new ReactionApi(config, undefined, axiosInstance),
      feed: new FeedApi(config, undefined, axiosInstance),
      notifications: new NotificationsApi(config, undefined, axiosInstance),
      channel: new ChannelApi(config, undefined, axiosInstance),
      follows: new FollowsApi(config, undefined, axiosInstance),
      storage: new StorageApi(config, undefined, axiosInstance),
      nft: new NFTApi(config, undefined, axiosInstance),
      fname: new FnameApi(config, undefined, axiosInstance),
      frame: new FrameApi(config, undefined, axiosInstance),
      webhook: new WebhookApi(config, undefined, axiosInstance),
      mute: new MuteApi(config, undefined, axiosInstance),
    };
  }

  /**
   * Utility for parsing errors returned by the Neynar API servers. Returns true
   * if the given error is caused by an error response from the server, and
   * narrows the type of `error` accordingly.
   */
  public static isApiErrorResponse(
    // eslint-disable-next-line @typescript-eslint/no-explicit-any
    error: any
  ): error is SetRequired<AxiosError<ErrorRes>, "response"> {
    if (!(error instanceof AxiosError)) return false;
    return (
      error.response?.data !== undefined && "message" in error.response.data
    );
  }

  // ------------ Signer ------------

   /**
   * Fetch authorization url (Fetched authorized url useful for SIWN login operation)
   *
   * @param {string} client_id - The client identifier registered with the API.
   * @param {AuthorizationUrlResponseType} code - The type of response to be received, typically including tokens.
   *
   * @returns {Promise<AuthorizationUrlResponse>} A promise that resolves to an object containing the authorization URL.
   *
   * @example
   * // Example: Fetch the authorization URL
   * import { AuthorizationUrlResponseType } from "@neynar/nodejs-sdk";
   *
   * client.fetchAuthorizationUrl('your-client-id', AuthorizationUrlResponseType.Code).then(response => {
   *   console.log('Authorization URL:', response); // Outputs the fetched URL
   * });
   *
   * For more information, refer to the [API documentation](https://docs.neynar.com/reference/fetch-authorization-url).
   */
   public async fetchAuthorizationUrl(
    client_id: string,
    code: AuthorizationUrlResponseType
  ): Promise<AuthorizationUrlResponse> {
    const response = await this.apis.signer.fetchAuthorizationUrl(
      this.apiKey,
      client_id,
      code
    );
    return response.data;
  }

  /**
   * Creates a Signer and returns the signer status.
   * **Note**: While testing, please reuse the signer, as it costs money to approve a new signer.
   *
   * @returns {Promise<Signer>} A promise that resolves to a `Signer` object,
   *   representing the newly created signer with its status.
   *
   * @example
   * // Example: Create a new signer
   * client.createSigner().then(response => {
   *   console.log('Signer Status:', response); // Outputs the status of the newly created signer
   * });
   *
   * For more information, refer to the [Neynar documentation](https://docs.neynar.com/reference/create-signer).
   */
  public async createSigner(): Promise<Signer> {
    const response = await this.apis.signer.createSigner(this.apiKey);
    return response.data;
  }

  /**
   * Retrieves information status of a signer by passing in a signerUuid
   *
   * @param {string} signerUuid - The unique identifier (UUID) of the signer to be fetched.
   *
   * @returns {Promise<Signer>} A promise that resolves to a `Signer` object representing the
   *   requested signer, or null if no signer is found.
   *
   * @example
   * // Example: Fetch an existing signer using its UUID
   * client.lookupSigner('19d0c5fd-9b33-4a48-a0e2-bc7b0555baec').then(response => {
   *   console.log('Signer Details:', response); // Outputs the details of the signer
   * });
   *
   * For more information, refer to the [Neynar documentation](https://docs.neynar.com/reference/signer).
   */
  public async lookupSigner(signerUuid: string): Promise<Signer> {
    const response = await this.apis.signer.signer(this.apiKey, signerUuid);
    return response.data;
  }

  /**
   * Registers an app fid, deadline and a signature.
   *
   * Easiest way to start is to clone our repo that has sign in w/ Farcaster and writes:
   * https://github.com/manan19/example-farcaster-app
   *
   * Read more about how writes to Farcaster work with Neynar managed signers
   * https://docs.neynar.com/docs/write-to-farcaster-with-neynar-managed-signers
   *
   * @param {string} signerUuid - UUID of the signer.
   * @param {number} fid - Application FID.
   * @param {number} deadline - Unix timestamp in seconds that controls how long the signed key
   *   request is valid for. A 24-hour duration from now is recommended.
   * @param {string} signature - Signature generated by the custody address of the app.
   *   Signed data includes app_fid, deadline, and signer’s public key.
   *
   * @returns {Promise<Signer>} A promise that resolves to a `Signer` object,
   *   representing the registered signer with its status and approval URL.
   *
   * @example
   * // Example: Register a signer with a specified FID, deadline, and signature
   * // Following is an example of how to generate a signer, it may not work. Please fill in the correct values here.
   * // Please refer https://github.com/manan19/example-farcaster-app to get started
   *
   * client.registerSignedKey('19d0c5fd-9b33-4a48-a0e2-bc7b0555baec', 18949, 1625097600, '0xe5d95c391e165dac8efea373efe301d3ea823e1f41713f8943713cbe2850566672e33ff3e17e19abb89703f650a2597f62b4fda0ce28ca15d59eb6d4e971ee531b').then(response => {
   *   console.log('Signer Registration:', response); // Outputs the registration status of the signer
   * });
   *
   * For more information, refer to the [Neynar documentation](https://docs.neynar.com/reference/register-signed-key).
   */
  public async registerSignedKey(
    signerUuid: string,
    fid: number,
    deadline: number,
    signature: string
  ): Promise<Signer> {
    const registerSignerKeyReqBody = {
      signer_uuid: signerUuid,
      app_fid: fid,
      deadline: deadline,
      signature: signature,
    };
    const response = await this.apis.signer.registerSignedKey(
      this.apiKey,
      registerSignerKeyReqBody
    );
    return response.data;
  }

  // ------------ Developer Managed Signer ------------

  /**
   * Fetches the status of a developer-managed signer by its public key.
   *
   * @param {string} publicKey - Ed25519 public key
   *
   * @returns {Promise<DeveloperManagedSigner>} A promise that resolves to a `DeveloperManagedSigner` object,
   *   containing the details and status of the queried signer.
   *
   * @example
   * // Example: Fetch the status of a developer-managed signer by its public key
   * const publicKey = '0x1234567890abcdef1234567890abcdef1234567890abcdef1234567890abcdef'; // Example public key
   * client.lookupDeveloperManagedSigner(publicKey).then(response => {
   *   console.log('Developer Managed Signer Status:', response);
   * });
   *
   * For more information, refer to the [Neynar documentation](https://docs.neynar.com/reference/developer-managed-signer).
   */
  public async lookupDeveloperManagedSigner(
    publicKey: string
  ): Promise<DeveloperManagedSigner> {
    const response =
      await this.apis.signer.developerManagedSigner(
        this.apiKey,
        publicKey
      );
    return response.data;
  }

  /**
   * Registers an signed key and returns the developer managed signer status with an approval url.
   *
   * @param {string} publicKey - Ed25519 public key
   * @param {string} signature - Signature generated by the custody address of the app. Signed data includes app_fid, deadline, signer’s public key
   * @param {number} appFid - Application FID
   * @param {number} deadline - A UNIX timestamp in seconds that controls how long the signed key request is valid for. (24 hours from now is recommended)
   *
   * @returns {Promise<DeveloperManagedSigner>} A promise that resolves to a `DeveloperManagedSigner` object.
   *
   * @example
   * // Example: Register a signed key for a developer-managed signer
   * const publicKey = '0x1234567890abcdef1234567890abcdef1234567890abcdef1234567890abcdef';
   * const signature = '0xe5d95c391e165dac8efea373efe301d3ea823e1f41713f8943713cbe2850566672e33ff3e17e19abb89703f650a2597f62b4fda0ce28ca15d59eb6d4e971ee531b';
   * const appFid = 12345;
   * const deadline = Math.floor(Date.now() / 1000) + 86400; // 24 hours from now
   * client.registerSignedKeyForDeveloperManagedSigner(publicKey, signature, appFid, deadline)
   * .then(response => {
   *   console.log('Signed Key Registration Response:', response);
   * });
   *
   * For more information, refer to the [Neynar documentation](https://docs.neynar.com/reference/register-signed-key-for-developer-managed-signer).
   */
  public async registerSignedKeyForDeveloperManagedSigner(
    publicKey: string,
    signature: string,
    appFid: number,
    deadline: number
  ): Promise<DeveloperManagedSigner> {
    const registerSignerKeyReqBody = {
      public_key: publicKey,
      app_fid: appFid,
      deadline: deadline,
      signature: signature,
    };
    const response =
      await this.apis.signer.registerSignedKeyForDeveloperManagedSigner(
        this.apiKey,
        registerSignerKeyReqBody
      );
    return response.data;
  }

  /**
   * Publish a message to farcaster.
   * The message must be signed by a signer managed by the developer. Use the @farcaster/core library to construct and sign the message.
   * Use the Message.toJSON method on the signed message and pass the JSON in the body of this POST request.
   *
   * @param {object} message - The message object to be published to Farcaster.
   *
   * @returns {Promise<object>} A promise that resolves to an `object`.
   *
   * @example
   * // Example: Publish a message to Farcaster
   * const message = {};
   * client.publishMessageToFarcaster(message).then(response => {
   *   console.log('Message Publication Response:', response);
   * });
   *
   * Note: Ensure the message is properly signed using a developer-managed signer before publishing.
   *
   * For more information, refer to the [Neynar documentation](https://docs.neynar.com/reference/publish-message).
   */
  public async publishMessageToFarcaster(message: object) {
    const response = await this.apis.signer.publishMessage(
      this.apiKey,
      message
    );
    return response.data;
  }

  // ------------ User ------------

  /**
   * This API is for Enterprise customers only. Please contact us if you want to try this out.
   *
   * Fetches a fresh FID to be assigned to a new user.
   *
   * @returns {Promise<number>} - A promise that resolves to a number representing the fresh FID.
   *
   * @example
   * // Example usage
   * client.getFreshAccountFID().then(fid => {
   *   console.log('Fresh FID for New Account:', fid);
   * });
   *
   * For more information, refer to the [Neynar documentation](https://docs.neynar.com/reference/get-fresh-fid).
   */
  public async getFreshAccountFID() {
    const response = await this.apis.user.getFreshFid(this.apiKey);
    return response.data;
  }

  /**
   * This API is for Enterprise customers only. Please contact us if you want to try this out.
   *
   * Registers a new user account on Farcaster.
   *
   * @param {number} fid - The unique FID assigned to the new user.
   * @param {string} signature - A cryptographic signature proving ownership of the custody address.
   * @param {string} requested_user_custody_address - The Ethereum custody address associated with the new user.
   * @param {number} deadline - A UNIX timestamp indicating the validity period of the registration request.
   * @param {Object} [options] - Optional parameters for the request.
   * @param {string} [options.fname] - The requested username (fname) for the new user account.
   *
   * @returns {Promise<RegisterUserResponse>} A promise that resolves to a `RegisterUserResponse` object,
   *   indicating the success or failure of the account registration process.
   *
   * @example
   * // Example: Register a new user account with a specific FID and custody address
   * client.registerAccount(12345, 'signatureString', '0x123...abc', 1672531200, { fname: 'newUsername' })
   * .then(response => {
   *   console.log('Account Registration Response:', response);
   * });
   *
   * For more information, refer to the [Farcaster documentation](https://docs.neynar.com/reference/register-user).
   */
  public async registerAccount(
    fid: number,
    signature: string,
    requested_user_custody_address: string,
    deadline: number,
    options?: { fname?: string }
  ) {
    const registerUserReqBody = {
      signature,
      fid,
      requested_user_custody_address,
      deadline,
      fname: options?.fname,
    };
    const response = await this.apis.user.registerUser(
      this.apiKey,
      registerUserReqBody
    );
    return response.data;
  }

  /**
   * Fetches a list of "power users" based on Warpcast power badges. This method retrieves users who have been awarded power badges, indicating their significant contribution or influence within the platform.
   *
   * @param {Object} [options] - Optional parameters to tailor the request.
   *   @param {number} [options.limit=25] - The number of power user details to fetch per request. Defaults to a reasonable number with a maximum allowable value of 100. This parameter controls the size of the response, allowing the client to manage data volume and API load.
   *   @param {string} [options.cursor] - Pagination cursor for the next set of results.
   *    Omit this parameter for the initial request to start from the beginning of the list.
   *
   *  @returns {Promise<UsersResponse>} A promise that resolves to a list of power users, each possibly containing detailed information such as user profiles, contribution metrics, and power badges.
   *
   * @example
   * Usage Example:
   * ---------------
   * // Fetch the initial set of power users with a custom limit
   * client.fetchPowerUsers({ limit: 50 })
   *   .then(response => console.log(response))
   *   .catch(error => console.error(error));
   *
   *  For more information, refer to the [Farcaster documentation](https://docs.neynar.com/reference/power-users).
   */
  public async fetchPowerUsers(options?: {
    limit?: number;
    cursor?: string;
  }): Promise<UsersResponse> {
    const response = await this.apis.user.powerUsers(
      this.apiKey,
      options?.limit,
      options?.cursor
    );
    return response.data;
  }

  /**
   * Retrieves a list of active users, where "active" is determined by the Warpcast active algorithm.
   * The information about active users is updated every 12 hours. This method is ideal for identifying
   * users who are currently engaging with the platform.
   *
   * @param {Object} [options] - Optional parameters to customize the request.
   * @param {number} [options.limit] - Number of results to retrieve, with a default of 25 and a maximum of 150.
   * @param {string} [options.cursor] - Pagination cursor for fetching specific subsets of results.
   *  Omit this parameter for the initial request.
   *
   * @returns {Promise<UsersResponse>} A promise that resolves to a `UsersResponse` object,
   *   containing a list of active users and any relevant pagination information.
   *
   * @example
   * // Example: Fetch a list of active users with a limit and pagination cursor
   * client.fetchActiveUsers({
   *  limit: 50,
   *  // cursor: "nextPageCursor" // Omit this parameter for the initial request
   * }).then(response => {
   *   console.log('Active Users:', response);
   * });
   *
   * For more information, refer to the [Neynar documentation](https://docs.neynar.com/reference/active-users).
   */
  public async fetchActiveUsers(options?: {
    limit?: number;
    cursor?: string;
  }): Promise<UsersResponse> {
    const response = await this.apis.user.activeUsers(
      this.apiKey,
      options?.limit,
      options?.cursor
    );
    return response.data;
  }

  /**
   * Removes verification for an eth address for the user.
   * (In order to delete verification signerUuid must be approved)
   *
   * @param {string} signerUuid - UUID of the signer.
   * @param {string} address - Ethereum address for which verification is being removed.
   *
   * @returns {Promise<OperationResponse>} A promise that resolves to an `OperationResponse` object,
   *   indicating the success or failure of the operation.
   *
   * @example
   * // Example: Remove verification for a user's Ethereum address
   * client.deleteVerification('19d0c5fd-9b33-4a48-a0e2-bc7b0555baec', '0x1ea99cbed57e4020314ba3fadd7c692d2de34d5f').then(response => {
   *   console.log('Verification Removal Status:', response); // Outputs the status of verification removal
   * });
   *
   * For more information, refer to the [Neynar documentation](https://docs.neynar.com/reference/remove-verification).
   */
  public async deleteVerification(
    signerUuid: string,
    address: string
  ): Promise<OperationResponse> {
    const removeVerificationReqBody = {
      signer_uuid: signerUuid,
      address,
    };

    const response = await this.apis.user.farcasterUserVerificationDelete(
      this.apiKey,
      removeVerificationReqBody
    );
    return response.data;
  }

  /**
   * Adds verification for an eth address for the user
   * (In order to add verification signerUuid must be approved)
   *
   * @param {string} signerUuid - UUID of the signer.
   * @param {string} address - Ethereum address for which verification is being added.
   * @param {string} blockHash - Block hash associated with the Ethereum transaction.
   * @param {string} ethSignature - Ethereum signature for verification.
   *
   * @returns {Promise<OperationResponse>} A promise that resolves to an `OperationResponse` object,
   *   indicating the success or failure of the operation.
   *
   * @example
   * // Example: Add verification for a user's Ethereum address
   * client.publishVerification('19d0c5fd-9b33-4a48-a0e2-bc7b0555baec', '0x1ea99cbed57e4020314ba3fadd7c692d2de34d5f', '0x191905a9201170abb55f4c90a4cc968b44c1b71cdf3db2764b775c93e7e22b29', '0x2fc09da1f4dcb723fefb91f77932c249c418c0af00c66ed92ee1f35002c80d6a1145280c9f361d207d28447f8f7463366840d3a9309036cf6954afd1fd331beb1b').then(response => {
   *   console.log('Verification Addition Status:', response); // Outputs the status of verification addition
   * });
   *
   * For more information, refer to the [Neynar documentation](https://docs.neynar.com/reference/add-verification).
   */
  public async publishVerification(
    signerUuid: string,
    address: string,
    blockHash: string,
    ethSignature: string
  ): Promise<OperationResponse> {
    const addVerificationReqBody = {
      signer_uuid: signerUuid,
      address,
      block_hash: blockHash,
      eth_signature: ethSignature,
    };

    const response = await this.apis.user.farcasterUserVerificationPost(
      this.apiKey,
      addVerificationReqBody
    );
    return response.data;
  }

  /**
   * Follows one or more users. This method allows a user, identified by their signer's UUID,
   * to follow other users specified by their FIDs.
   * (In order to follow a user signerUuid must be approved)
   *
   * @param {string} signerUuid - UUID of the signer who is following other users.
   * @param {Array<number>} targetFids - An array of FIDs representing the users to be followed.
   *
   * @returns {Promise<BulkFollowResponse>} A promise that resolves to a `BulkFollowResponse` object,
   *   indicating the success or failure of the follow operation.
   *
   * @example
   * // Example: Follow multiple users
   * client.followUser('19d0c5fd-9b33-4a48-a0e2-bc7b0555baec', [3, 2, 1]).then(response => {
   *   console.log('Follow Opretation Status', response); // Outputs the result of the follow operation
   * });
   *
   * For more information, refer to the [Neynar documentation](https://docs.neynar.com/reference/follow-user).
   */
  public async followUser(
    signerUuid: string,
    targetFids: number[]
  ): Promise<BulkFollowResponse> {
    const followReqBody = {
      signer_uuid: signerUuid,
      target_fids: targetFids,
    };

    const response = await this.apis.user.followUser(
      this.apiKey,
      followReqBody
    );
    return response.data;
  }

  /**
   * Unfollows one or more users. This method enables a user, identified by their signer's UUID,
   * to unfollow other users specified by their FIDs.
   * (In order to unfollow a user signerUuid must be approved)
   *
   * @param {string} signerUuid - UUID of the signer who is unfollowing other users.
   * @param {Array<number>} targetFids - An array of FIDs representing the users to be unfollowed.
   *
   * @returns {Promise<BulkFollowResponse>} A promise that resolves to a `BulkFollowResponse` object,
   *   indicating the success or failure of the unfollow operation.
   *
   * @example
   * // Example: Unfollow multiple users
   * client.unfollowUser('19d0c5fd-9b33-4a48-a0e2-bc7b0555baec', [3, 2, 1]).then(response => {
   *   console.log('Unfollow Operation Status:', response); // Outputs the result of the unfollow operation
   * });
   *
   * For more information, refer to the [Neynar documentation](https://docs.neynar.com/reference/unfollow-user).
   */
  public async unfollowUser(
    signerUuid: string,
    targetFids: number[]
  ): Promise<BulkFollowResponse> {
    const followReqBody = {
      signer_uuid: signerUuid,
      target_fids: targetFids,
    };
    const response = await this.apis.user.unfollowUser(
      this.apiKey,
      followReqBody
    );
    return response.data;
  }

  /**
   * Updates a user's profile.
   * (In order to update profile signerUuid must be approved)
   *
   * @param {string} signerUuid - UUID of the signer associated with the user profile.
   * @param {Object} [options] - Optional parameters to tailor the request.
   * @param {string} [options.bio] - A brief bio or description of the user.
   * @param {string} [options.pfpUrl] - URL of the user's profile picture.
   * @param {string} [options.url] - Personal URL of the user.
   * @param {string} [options.username] - The user's chosen username.
   * @param {string} [options.displayName] - The user's display name.
   *
   * @returns {Promise<OperationResponse>} A promise that resolves to an `OperationResponse` object,
   *   indicating the success or failure of the update operation.
   *
   * @example
   * // Example: Update a user's profile with bio, profile picture URL, username, and display name
   * client.updateUser('19d0c5fd-9b33-4a48-a0e2-bc7b0555baec', {
   *   bio: 'New bio here',
   *   pfpUrl: 'https://example.com/pfp.jpg',
   *   username: 'newUsername',
   *   displayName: 'New Display Name'
   * }).then(response => {
   *   console.log('Profile Update Operation Status:', response); // Outputs the result of the profile update operation
   * });
   *
   * For more information, refer to the [Neynar documentation](https://docs.neynar.com/reference/update-user).
   */
  public async updateUser(
    signerUuid: string,
    options?: {
      bio?: string;
      pfpUrl?: string;
      url?: string;
      username?: string;
      displayName?: string;
    }
  ): Promise<OperationResponse> {
    const updateUserReqBody = {
      signer_uuid: signerUuid,
      bio: options?.bio,
      pfp_url: options?.pfpUrl,
      url: options?.url,
      username: options?.username,
      display_name: options?.displayName,
    };
    const response = await this.apis.user.updateUser(
      this.apiKey,
      updateUserReqBody
    );
    return response.data;
  }

  /**
   * Retrieves information about one or multiple users based on FIDs. This method allows for retrieving
   * details of several users simultaneously, identified by their FIDs, with the option to provide
   * information contextual to a specified viewer.
   *
   * @param {Array<number>} fids - An array of FIDs representing the users whose information is being retrieved. Up to 100 at a time.
   * @param {Object} [options] - Optional parameters to tailor the request.
   * @param {number} [options.viewerFid] - The FID of the user viewing this information,
   *   used for providing contextual data specific to the viewer.
   *
   * @returns {Promise<BulkUsersResponse>} A promise that resolves to a `BulkUsersResponse` object,
   *   containing information about the requested users.
   *
   * @example
   * // Example: Fetch information about multiple users with viewer context
   * client.fetchBulkUsers([2, 3], { viewerFid: 19960 }).then(response => {
   *   console.log('Bulk Users Information:', response); // Outputs information about the specified users
   * });
   *
   * For more information, refer to the [Neynar documentation](https://docs.neynar.com/reference/user-bulk).
   */
  public async fetchBulkUsers(
    fids: number[],
    options?: { viewerFid?: number }
  ): Promise<BulkUsersResponse> {
    if (fids.length > 100)
      throw new Error("Maximum number of fids allowed is 100");
    const _fids = fids.join(",");
    const response = await this.apis.user.userBulk(
      this.apiKey,
      _fids,
      options?.viewerFid
    );
    return response.data;
  }



  /**
   * Fetches bulk user information based on multiple Ethereum addresses. This function is particularly
   * useful for retrieving user details associated with both custody and verified Ethereum addresses.
   * Note that a custody address can be linked to only one Farcaster user at a time, but a verified
   * address can be associated with multiple users. The method enforces a limit of up to 350 addresses
   * per request.
   *
   * @param {Array<string>} addresses - An array of Ethereum addresses.
   * @param {Object} [options] - Optional parameters for the function.
   * @param {BulkUserAddressTypes[]} [options.addressTypes] - An array of address types to filter the users by. Can include 'custody_address', 'verified_address'. If not specified, both address types are considered.
   *  Possible values: 'custody_address', 'verified_address'.
   *
   * @returns {Promise<{[key: string]: User[]}>} A promise that resolves to an object where each key
   *   is an Ethereum address and the value is an array of `User` objects associated with that address.
   *
   * @throws {Error} If the number of provided addresses exceeds the allowed limit of 350.
   *
   * @example
   * // Example: Fetch users associated with multiple Ethereum addresses
   *
   * import { BulkUserAddressTypes } from "@neynar/nodejs-sdk";
   *
   * client.fetchBulkUsersByEthereumAddress(['0xa6a8736f18f383f1cc2d938576933e5ea7df01a1','0x7cac817861e5c3384753403fb6c0c556c204b1ce'], {addressTypes:[BulkUserAddressTypes.CUSTODY_ADDRESS]}).then(response => {
   *   console.log('Users by Ethereum Addresses:', response);
   * });
   *
   * For more information, refer to the [Neynar documentation](https://docs.neynar.com/reference/user-bulk-by-address).
   */
  public async fetchBulkUsersByEthereumAddress(
    addresses: string[],
    options?: {
      addressTypes?: BulkUserAddressTypes[];
    }
  ): Promise<{
    [key: string]: User[];
  }> {
    if (addresses.length > 350)
      throw new Error("Maximum number of addresses allowed is 350");
    const _addresses = addresses.join(",");
    const _addressTypes =
      options?.addressTypes && options?.addressTypes.join(",");
    const response = await this.apis.user.userBulkByAddress(
      this.apiKey,
      _addresses,
      _addressTypes
    );
    return response.data;
  }

  /**
   * Searches for users based on a query. This method is used to find users by usernames or other
   * identifiable information. The search can be contextualized to the viewer specified by `viewerFid`.
   *
   * @param {string} q - The query string used for searching users.
   * @param {number} viewerFid - The FID of the user performing the search,
   *   used for providing contextual data specific to the viewer.
   *
   * @returns {Promise<UserSearchResponse>} A promise that resolves to a `UserSearchResponse` object,
   *   containing the results of the user search.
   *
   * @example
   * // Example: Search for users with a specific query
   * client.searchUser('ris', 19960).then(response => {
   *   console.log('User Search Results:', response); // Outputs the results of the user search
   * });
   *
   * For more information, refer to the [Neynar documentation](https://docs.neynar.com/reference/user-search).
   */
  public async searchUser(
    q: string,
    viewerFid?: number,
    options?: {
      limit?: number;
      cursor?: string;
    }
  ): Promise<UserSearchResponse> {
    const response = await this.apis.user.userSearch(
      this.apiKey,
      q,
      viewerFid,
      options?.limit,
      options?.cursor
    );
    return response.data;
  }

  /**
   * Looks up a user by their custody address.
   *
   * @param {string} custodyAddress - Custody Address associated with mnemonic
   *
   * @returns {Promise<UserResponse>} A promise that resolves to a `UserResponse` object,
   *   containing information about the user linked to the given custody address.
   *
   * @example
   * // Example: Look up a user by their custody address
   * client.lookupUserByCustodyAddress('0xd1b702203b1b3b641a699997746bd4a12d157909').then(response => {
   *   console.log('User Information:', response); // Outputs the information of the user associated with the custody address
   * });
   *
   * For more information, refer to the [Neynar documentation](https://docs.neynar.com/reference/lookup-user-by-custody-address).
   */
  public async lookupUserByCustodyAddress(
    custodyAddress: string
  ): Promise<UserResponse> {
    const response = await this.apis.user.lookupUserByCustodyAddress(
      this.apiKey,
      custodyAddress
    );
    return response.data;
  }

 

  // ------------ Cast ------------

  /**
   * Retrieves information about an individual cast by passing in a Warpcast web URL or cast hash.
   *
   * @param {string} castHashOrUrl - The identifier for the cast, which can be either a cast hash or a Warpcast web URL.
   * @param {CastParamType} type - The parameter type indicating whether the identifier is a hash or a URL.
   *
   * @returns {Promise<CastResponse>} A promise that resolves to a `CastResponse` object,
   *   containing information about the specified cast.
   *
   * @example
   * import { CastParamType } from "@neynar/nodejs-sdk/build/neynar-api/v2";
   *
   * // Example: Retrieve information for a cast using its hash
   * client.lookUpCastByHashOrWarpcastUrl('0xfe90f9de682273e05b201629ad2338bdcd89b6be', CastParamType.Hash).then(response => {
   *   console.log('Cast Information:', response); // Outputs information about the cast
   * });
   *
   * // Example: Retrieve information for a cast using its Warpcast URL
   * client.lookUpCastByHashOrWarpcastUrl('https://warpcast.com/rish/0x9288c1', CastParamType.Url).then(response => {
   *   console.log('Cast Information:', response); // Outputs information about the cast
   * });
   *
   * For more information, refer to the [Neynar documentation](https://docs.neynar.com/reference/cast).
   */
  public async lookUpCastByHashOrWarpcastUrl(
    castHashOrUrl: string,
    type: CastParamType
  ): Promise<CastResponse> {
    const response = await this.apis.cast.cast(
      this.apiKey,
      castHashOrUrl,
      type
    );
    return response.data;
  }

  /**
   * Retrieves information about multiple casts using an array of their hashes. This method is useful
   * for fetching details of several casts at once, identified by their unique hashes. Optional parameters
   * allow for adding viewer context to the cast objects to show whether the viewer has liked or recasted
   * the cast and sorting the casts based on different criteria.
   *
   * @param {Array<string>} castsHashes - An array of strings representing the hashes of the casts
   *   to be retrieved.
   * @param {Object} [options] - Optional parameters for the request.
   * @param {number} [options.viewerFid] - Adds viewer context to cast objects to indicate whether the viewer has liked or recasted the cast.
   * @param {'trending' | 'likes' | 'recasts' | 'replies' | 'recent'} [options.sortType] - Optional parameter to sort the casts based on different criteria such as trending, likes, recasts, replies, or recent.
   *
   * @returns {Promise<CastsResponse>} A promise that resolves to a `CastsResponse` object,
   *   containing information about the requested casts.
   *
   * @example
   * // Example: Fetch information about multiple casts using their hashes with viewer context and sorting by likes
   *
   * import { BulkCastsSortType } from "@neynar/nodejs-sdk";
   *
   * client.fetchBulkCasts(['0xa896906a5e397b4fec247c3ee0e9e4d4990b8004','0x27ff810f7f718afd8c40be236411f017982e0994'], {
   *   viewerFid: 3,
   *   sortType: BulkCastsSortType.LIKES
   * }).then(response => {
   *   console.log('Bulk Casts Information:', response); // Outputs information about the specified casts
   * });
   *
   * For more information, refer to the [Neynar documentation](https://docs.neynar.com/reference/casts).
   */
  public async fetchBulkCasts(
    castsHashes: string[],
    options?: {
      viewerFid?: number;
      sortType?: BulkCastsSortType;
    }
  ): Promise<CastsResponse> {
    const _castsHashes = castsHashes.join(",");
    const response = await this.apis.cast.casts(
      this.apiKey,
      _castsHashes,
      options?.viewerFid,
      options?.sortType
    );
    return response.data;
  }

  /**
   * Retrieves detailed information about a cast conversation based on a specified hash or URL. Useful
   * for fetching in-depth details of a single cast conversation, including replies up to a specified depth. The method
   * allows for specifying the type of the provided identifier (e.g., a hash or URL) and how deep the reply chain should
   * be fetched.
   *
   * @param {string} castHashOrUrl - The hash or URL of the cast conversation to be retrieved.
   * @param {CastParamType} type - Specifies the type of the provided identifier, indicating whether it's a hash or URL.
   * @param {number} [replyDepth] - Optional parameter to specify how deep the reply chain should be fetched.
   * @param {boolean} [includeChronologicalParentCasts] - Optional parameter to include chronological parent casts in the response.
   * @returns {Promise<Conversation>} A promise that resolves to a `Conversation` object,
   *   containing detailed information about the requested cast conversation, including replies up to the specified depth.
   *
   * @example
   * // Fetch detailed information about a cast conversation using a given hash or URL, with a reply depth of 2
   * client.lookupCastConversation(
   *   'https://warpcast.com/rish/0x9288c1',
   *   CastParamType.Url,
   *  { replyDepth: 2, includeChronologicalParentCasts: true }
   * ).then(response => {
   *   console.log('Cast Conversation Information:', response); // Outputs detailed information about the specified cast conversation
   * });
   *
   * For more information, refer to the [Neynar documentation](https://docs.neynar.com/reference/cast-conversation).
   */
  public async lookupCastConversation(
    castHashOrUrl: string,
    type: CastParamType,
    options?: {
      replyDepth?: number;
      includeChronologicalParentCasts?: boolean;
    }
  ): Promise<Conversation> {
    const response = await this.apis.cast.castConversation(
      this.apiKey,
      castHashOrUrl,
      type,
      options?.replyDepth,
      options?.includeChronologicalParentCasts
    );
    return response.data;
  }

  /**
   * Publishes a cast for the currently authenticated user. This method allows users to post
   * content, including text and embeds, and can also be used to reply to existing casts.
   * (In order to publish a cast signerUuid must be approved)
   *
   * @param {string} signerUuid - UUID of the signer associated with the user posting the cast.
   * @param {string} text - The text content of the cast.
   * @param {Object} [options] - Optional parameters for the cast.
   * @param {Array<EmbeddedCast>} [options.embeds] - An array of embeds to be included in the cast.
   * @param {string} [options.replyTo] - The URL or hash of the parent cast if this is a reply.
   * @param {string} [options.channelId] - Channel ID of the channel where the cast is to be posted. e.g. neynar, farcaster, warpcast.
   *
   * @returns {Promise<PostCastResponseCast>} A promise that resolves to a `PostCastResponseCast` object,
   *   representing the published cast.
   *
   * @example
   * // Example: Publish a simple cast
   * client.publishCast('19d0c5fd-9b33-4a48-a0e2-bc7b0555baec', 'Testing publishCast() method').then(response => {
   *   console.log('Published Cast:', response); // Outputs the published cast
   * });
   * // Example: Reply to a Cast
   * client.publishCast('19d0c5fd-9b33-4a48-a0e2-bc7b0555baec', 'Testing publishCast() method', {
   *   replyTo: '0x9e95c380791fce11ffbb14b2ea458b233161bafd',
   * }).then(response => {
   *   console.log('Published Cast:', response); // Outputs the published reply cast with embeds
   * });
   *
   * For more information, refer to the [Neynar documentation](https://docs.neynar.com/reference/post-cast).
   */
  public async publishCast(
    signerUuid: string,
    text: string,
    options?: { embeds?: EmbeddedCast[]; replyTo?: string; channelId?: string }
  ): Promise<PostCastResponseCast> {
    const postCastReqBody = {
      signer_uuid: signerUuid,
      text: text,
      embeds: options?.embeds,
      parent: options?.replyTo,
      channel_id: options?.channelId,
    };
    const response = await this.apis.cast.postCast(
      this.apiKey,
      postCastReqBody
    );
    return response.data.cast;
  }

  /**
   * Deletes an existing cast. This method is used to remove a cast, identified by its hash,
   * from the system.
   * (In order to delete a cast signerUuid must be approved)
   *
   * @param {string} signerUuid - UUID of the signer associated with the user who is deleting the cast.
   * @param {Cast | string} castOrCastHash - The Cast object or its hash that is to be deleted.
   *
   * @returns {Promise<OperationResponse>} A promise that resolves to an `OperationResponse` object,
   *   indicating the success or failure of the deletion operation.
   *
   * @example
   * // Example: Delete a cast using its hash
   * client.deleteCast('19d0c5fd-9b33-4a48-a0e2-bc7b0555baec', '0x1ea99cbed57e4020314ba3fadd7c692d2de34d5f').then(response => {
   *   console.log('Cast Deletion:', response); // Outputs the result of the cast deletion operation
   * });
   *
   * For more information, refer to the [Neynar documentation](https://docs.neynar.com/reference/delete-cast).
   */
  public async deleteCast(
    signerUuid: string,
    castOrCastHash: Cast | string
  ): Promise<OperationResponse> {
    let castHash: string;
    if (typeof castOrCastHash === "string") {
      castHash = castOrCastHash;
    } else {
      castHash = castOrCastHash.hash;
    }
    const deleteCastReqBody: DeleteCastReqBody = {
      signer_uuid: signerUuid,
      target_hash: castHash,
    };
    const response = await this.apis.cast.deleteCast(
      this.apiKey,
      deleteCastReqBody
    );
    return response.data;
  }

  // ------------ Feed ------------

  /**
   * Retrieves a reverse chronological feed for a user based on their follow graph.
   * This method allows users to fetch casts in their feed based on various filters, such as
   * following a specific user, a list of users, or content under a specific parent URL.
   *
   * @param {FeedType} feedType - Type of the feed, defaults to 'following' but can be set to 'filter' for specific filtering.
   * @param {Object} [options] - Optional parameters for customizing the feed.
   * @param {FilterType} [options.filterType] - Used when feed_type=filter. Can be set to fids (requires fids) or parent_url (requires parent_url) or channel_id (requires channel_id)
   * @param {number} [options.fid] - FID of the user whose feed is being created. Required unless a 'filterType' is provided.
   * @param {Array<number>} [options.fids] - Used for creating a feed based on a list of FIDs. Requires 'feedType' and 'filterType'.
   * @param {string} [options.parentUrl] - Used for fetching content under a specific parent URL. Requires 'feedType' and 'filterType'.
   * @param {string} [options.channelId] Used when filter_type=channel_id can be used to fetch all casts under a channel. Requires feed_type and filter_type
   * @param {string} [options.embedUrl] - Used when filter_type=embed_url can be used to fetch all casts with an embed url that contains embed_url. Requires feed_type and filter_type
   * @param {boolean} [options.withRecasts] - Whether to include recasts in the response. True by default.
   * @param {number} [options.limit] - Number of results to retrieve, with a default of 25 and a maximum of 100.
   * @param {string} [options.cursor] - Pagination cursor for fetching specific subsets of results.
   *
   * @returns {Promise<FeedResponse>} A promise that resolves to a `FeedResponse` object,
   *   containing the requested feed data.
   *
   * @example
   * // Example: Retrieve a user's feed based on their following graph with specific limits
   * client.fetchFeed('following', { fid: 3, limit: 50, withRecasts: true }).then(response => {
   *   console.log('User Feed:', response); // Outputs the user's feed
   * });
   *
   * For more information, refer to the [Neynar documentation](https://docs.neynar.com/reference/feed).
   */
  public async fetchFeed(
    feedType: FeedType,
    options?: {
      filterType?: FilterType;
      fid?: number;
      fids?: number[];
      parentUrl?: string;
      channelId?: string;
      embedUrl?: string;
      limit?: number;
      cursor?: string;
      withRecasts?: boolean;
    }
  ): Promise<FeedResponse> {
    const _fids = options?.fids?.join(",");

    const response = await this.apis.feed.feed(
      this.apiKey,
      feedType,
      options?.filterType,
      options?.fid,
      _fids,
      options?.parentUrl,
      options?.channelId,
      options?.embedUrl,
      options?.withRecasts,
      options?.limit,
      options?.cursor
    );
    return response.data;
  }

  /**
   * Retrieves a feed based on specific channel IDs. This method allows for fetching casts from
   * selected channels, optionally including recasts and replies.
   *
   * @param {Array<string>} channelIds - An array of channel IDs for which the feed is to be retrieved.
   * @param {Object} [options] - Optional parameters for customizing the feed.
   * @param {boolean} [options.withRecasts] - Whether to include recasts in the response. True by default.
   * @param {boolean} [options.withReplies] - Whether to include replies in the response. False by default.
   * @param {number} [options.limit] - Number of results to retrieve (default 25, max 100).
   * @param {string} [options.cursor] - Pagination cursor for the next set of results. Omit this parameter for the initial request.
   * @param {number} [options.viewerFid] - The FID of the user viewing this information.
   * 
   * @returns {Promise<FeedResponse>} A promise that resolves to a `FeedResponse` object,
   *   containing the feed for the specified channel IDs.
   *
   * @example
   * // Example: Retrieve feed for specific channels, including recasts and replies
   * client.fetchFeedByChannelIds(['neynar', 'farcaster'], { withRecasts: true, withReplies: true, limit: 30, viewerFid: 3 }).then(response => {
   *   console.log('Channel Feed:', response);
   * });
   *
   * For more information, refer to the [Neynar documentation](https://docs.neynar.com/reference/feed-channels).
   */
  public async fetchFeedByChannelIds(
    channelIds: string[],
    options?: {
      withRecasts?: boolean;
      withReplies?: boolean;
      limit?: number;
      cursor?: string;
      viewerFid?: number;
    }
  ): Promise<FeedResponse> {
    const _channelIds = channelIds.join(",");
    const response = await this.apis.feed.feedChannels(
      this.apiKey,
      _channelIds,
      options?.withRecasts,
      options?.viewerFid,
      options?.withReplies,
      options?.limit,
      options?.cursor
    );
    return response.data;
  }

  /**
   * Retrieve feed based on who a user is following
   *
   * @param {number} fid - fid of user whose feed you want to create
   * @param {Object} [options] - Optional parameters for customizing the feed.
   * @param {boolean} [options.withRecasts] - Include recasts in the response, true by default
   * @param {number} [options.limit] - Number of results to retrieve (default 25, max 100).
   * @param {string} [options.cursor] - Pagination cursor for the next set of results. Omit this parameter for the initial request.
   * @param {number} [options.viewerFid] - The FID of the user viewing this information.
   *
   * @returns {Promise<FeedResponse>} A promise that resolves to a `FeedResponse` object,
   *  containing the requested feed data.
   *
   * @example
   * // Example: Retrieve a user's feed based on who they are following
   * client.fetchUserFollowingFeed(3, {
   *  withRecasts: true,
   *  limit: 30,
   * viewerFid: 10
   *  // cursor: "nextPageCursor" // Omit this parameter for the initial request.
   * }).then(response => {
   *  console.log('User Feed:', response); // Outputs the user's feed
   * });
   *
   * For more information, refer to the [Neynar documentation](https://docs.neynar.com/reference/feed-following).
   */
  public async fetchUserFollowingFeed(
    fid: number,
    options?: {
      withRecasts?: boolean;
      limit?: number;
      cursor?: string;
      viewerFid?: number;
    }
  ): Promise<FeedResponse> {
    const response = await this.apis.feed.feedFollowing(
      this.apiKey,
      fid,
      options?.viewerFid,
      options?.withRecasts,
      options?.limit,
      options?.cursor
    );
    return response.data;
  }

  /**
   * Retrieves the 10 most popular casts for a given user based on their FID. Popularity is determined
   * by the number of replies, likes, and recasts each cast receives, and the results are sorted from
   * the most popular cast first.
   *
   * @param {number} fid - The FID of the user whose popular casts are being fetched.
   * @param {Object} [options] - Optional parameters for customizing the response.
   * @param {number} [options.viewerFid] - The FID of the user viewing this information.
   *
   * @returns {Promise<BulkCastsResponse>} A promise that resolves to a `BulkCastsResponse` object,
   *   containing the top 10 most popular casts for the specified user.
   *
   * @example
   * // Example: Retrieve the 10 most popular casts for a user
   * client.fetchPopularCastsByUser(3,{viewerFid: 3}).then(response => {
   *   console.log('Popular Casts:', response);
   * });
   *
   * For more information, refer to the [Neynar documentation](https://docs.neynar.com/reference/feed-user-popular).
   */
  public async fetchPopularCastsByUser(
    fid: number,
    options?: {
      viewerFid?: number;
    }
  ): Promise<BulkCastsResponse> {
    const response = await this.apis.feed.feedUserPopular(this.apiKey, fid, options?.viewerFid);
    return response.data;
  }

  /**
   * Retrieves the most recent replies and recasts for a given user FID. This method is ideal for fetching
   * the latest user interactions in the form of replies and recasts, sorted by the most recent first.
   *
   * @param {number} fid - The FID of the user whose recent replies and recasts are being fetched.
   * @param {Object} [options] - Optional parameters for customizing the response.
   * @param {number} [options.limit] - Number of results to retrieve (default 25, max 100).
   * @param {string} [options.cursor] - Pagination cursor for the next set of results. Omit this parameter for the initial request.
   * @param {number} [options.viewerFid] - The FID of the user viewing this information.
   *
   * @returns {Promise<FeedResponse>} A promise that resolves to a `FeedResponse` object,
   *   containing the recent replies and recasts for the specified user.
   *
   * @example
   * // Example: Retrieve the recent replies and recasts for a user
   * client.fetchRepliesAndRecastsForUser(3, { limit: 25, viewerFid: 3}).then(response => {
   *   console.log('Replies and Recasts:', response);
   * });
   *
   * For more information, refer to the [Neynar documentation](https://docs.neynar.com/reference/feed-user-replies-recasts).
   */
  public async fetchRepliesAndRecastsForUser(
    fid: number,
    options?: {
      limit?: number;
      cursor?: string;
      viewerFid?: number;
    }
  ): Promise<FeedResponse> {
    const response = await this.apis.feed.feedUserRepliesRecasts(
      this.apiKey,
      fid,
      options?.limit,
      options?.cursor,
      options?.viewerFid
    );
    return response.data;
  }

  /**
   * Retrieves a feed consisting only of casts with Frames, presented in reverse chronological order.
   * This method is ideal for users who are interested in viewing a feed of content that exclusively
   * includes casts with frame actions.
   *
   * @param {Object} [options] - Optional parameters to tailor the response.
   * @param {number} [options.limit] - Number of results to retrieve (default 25, max 100).
   * @param {string} [options.cursor] - Pagination cursor for the next set of results,
   * @param {number} [options.viewerFid] - The FID of the user viewing this information.
   *  omit this parameter for the initial request.
   *
   * @returns {Promise<FeedResponse>} A promise that resolves to a `FeedResponse` object,
   *   containing a feed of casts with Frames.
   *
   * @example
   * // Example: Retrieve a feed of casts with Frames
   * client.fetchFramesOnlyFeed({ limit: 30 }).then(response => {
   *   console.log('Frames Only Feed:', response);
   * });
   *
   * For more information, refer to the [Neynar documentation](https://docs.neynar.com/reference/feed-frames).
   */
  public async fetchFramesOnlyFeed(options?: {
    limit?: number;
    cursor?: string;
    viewerFid?: number;
  }) {
    const response = await this.apis.feed.feedFrames(
      this.apiKey,
      options?.limit,
      options?.viewerFid,
      options?.cursor
    );
    return response.data;
  }

  /**
   * Retrieves a feed of the most popular cast.
   *
   * @param {Object} [options] - Optional parameters for customizing the response.
   * @param {number} [options.limit] - Number of results to retrieve (default 10, max 10).
   * @param {string} [options.cursor] - Pagination cursor for the next set of results,
   * @param {number} [options.viewerFid] - The FID of the user viewing this information.
   * @param {string} [options.channelId] - The channel ID for which the feed is to be retrieved.
   *  omit this parameter for the initial request.
   * @param {TrendingFeedTimeWindow} [options.timeWindow] - Time window for the trending feed.
   *
   * @returns {Promise<FeedResponse>} A promise that resolves to a `FeedResponse` object,
   *   containing the most popular casts on the platform.
   *
   * @example
   * // Example: Retrieve a feed of the most popular casts
   * import { TrendingFeedTimeWindow } from "@neynar/nodejs-sdk";
   *
   * client.fetchTrendingFeed({ limit: 10, timeWindow: TrendingFeedTimeWindow.SIX_HOUR, channelId: "farcaster", viewerFid: 3 }).then(response => {
   *   console.log('Popular Feed:', response);
   * });
   *
   * For more information, refer to the [Neynar documentation](https://docs.neynar.com/reference/feed-trending).
   */
  public async fetchTrendingFeed(options?: {
    limit?: number;
    cursor?: string;
    viewerFid?: number;
    timeWindow?: TrendingFeedTimeWindow;
    channelId?: string;
  }) {
    const response = await this.apis.feed.feedTrending(
      this.apiKey,
      options?.limit,
      options?.cursor,
      options?.viewerFid,
      options?.timeWindow,
      options?.channelId
    );
    return response.data;
  }

  // ------------ Reaction ------------

  /**
   * Posts a reaction (like or recast) to a given cast.
   * (In order to post a reaction signerUuid must be approved)
   *
   * @param {string} signerUuid - UUID of the signer expressing the reaction.
   * @param {ReactionType} reaction - The type of reaction being expressed (like or recast).
   * @param {Cast | string} castOrCastHash - The Cast object or its hash to which the reaction is targeted.
   *
   * @returns {Promise<OperationResponse>} A promise that resolves to an `OperationResponse` object,
   *   indicating the success or failure of the reaction post.
   *
   * @example
   *
   * import { ReactionType } from "@neynar/nodejs-sdk/build/neynar-api/v2";
   *
   * // Example: Post a 'like' reaction to a cast
   * client.publishReactionToCast('19d0c5fd-9b33-4a48-a0e2-bc7b0555baec', ReactionType.Like, '0x1ea99cbed57e4020314ba3fadd7c692d2de34d5f').then(response => {
   *   console.log('Publish Reaction Operation Status:', response); // Outputs the status of the reaction post
   * });
   *
   * For more information, refer to the [Neynar documentation](https://docs.neynar.com/reference/post-reaction).
   */
  public async publishReactionToCast(
    signerUuid: string,
    reaction: ReactionType,
    castOrCastHash: Cast | string
  ): Promise<OperationResponse> {
    let castHash: string;
    if (typeof castOrCastHash === "string") {
      castHash = castOrCastHash;
    } else {
      castHash = castOrCastHash.hash;
    }
    const body: ReactionReqBody = {
      signer_uuid: signerUuid,
      reaction_type: reaction,
      target: castHash,
    };
    const response = await this.apis.reaction.postReaction(this.apiKey, body);
    return response.data;
  }

  /**
   * Removes a reaction (like or recast) from a given cast.
   *
   * (In order to delete a reaction signerUuid must be approved)
   *
   * @param {string} signerUuid - UUID of the signer who is removing the reaction.
   * @param {ReactionType} reaction - The type of reaction being removed.
   * @param {Cast | string} castOrCastHash - The Cast object or its hash from which the reaction is to be removed.
   *
   * @returns {Promise<OperationResponse>} A promise that resolves to an `OperationResponse` object,
   *   indicating the success or failure of the reaction removal.
   *
   * @example
   *
   * import { ReactionType } from "@neynar/nodejs-sdk/build/neynar-api/v2";
   *
   * // Example: Remove a 'like' reaction from a cast
   * client.deleteReactionFromCast('19d0c5fd-9b33-4a48-a0e2-bc7b0555baec', ReactionType.Like, '0x1ea99cbed57e4020314ba3fadd7c692d2de34d5f').then(response => {
   *   console.log('Delete Reaction Operation Status:', response); // Outputs the status of the reaction removal operation
   * });
   *
   * For more information, refer to the [Neynar documentation](https://docs.neynar.com/reference/delete-reaction).
   */
  public async deleteReactionFromCast(
    signerUuid: string,
    reaction: ReactionType,
    castOrCastHash: Cast | string
  ): Promise<OperationResponse> {
    let castHash: string;
    if (typeof castOrCastHash === "string") {
      castHash = castOrCastHash;
    } else {
      castHash = castOrCastHash.hash;
    }
    const body: ReactionReqBody = {
      signer_uuid: signerUuid,
      reaction_type: reaction,
      target: castHash,
    };
    const response = await this.apis.reaction.deleteReaction(this.apiKey, body);
    return response.data;
  }

  /**
   * Fetches reactions (likes, recasts, or all) for a given user. This method allows retrieving
   * the reactions associated with a user's casts, specified by the user's FID.
   *
   * @param {number} fid - The FID of the user whose reactions are being fetched.
   * @param {ReactionsType} type - The type of reaction to fetch (likes, recasts, or all).
   * @param {Object} [options] - Optional parameters for customizing the response.
   * @param {number} [options.limit] - Limits the number of results. Default is 25, with a maximum of 100.
   * @param {string} [options.cursor] - Pagination cursor for the next set of results,
   *   omit this parameter for the initial request.
   *
   * @returns {Promise<ReactionsResponse>} A promise that resolves to a `ReactionsResponse` object,
   *   containing the reactions associated with the user's casts.
   *
   * @example
   *
   * import { ReactionsType } from "@neynar/nodejs-sdk/build/neynar-api/v2";
   *
   * // Example: Fetch a user's reactions
   * client.fetchUserReactions(3, ReactionsType.All, {
   * limit: 50,
   * // cursor: "nextPageCursor" // Omit this parameter for the initial request
   *  }).then(response => {
   *   console.log('User Reactions:', response); // Outputs the user's reactions
   * });
   *
   * For more information, refer to the [Neynar documentation](https://docs.neynar.com/reference/reactions-user).
   */
  public async fetchUserReactions(
    fid: number,
    type: ReactionsType,
    options?: { limit?: number; cursor?: string }
  ): Promise<ReactionsResponse> {
    const response = await this.apis.reaction.reactionsUser(
      this.apiKey,
      fid,
      type,
      options?.limit,
      options?.cursor
    );
    return response.data;
  }

  /**
   * Fetches reactions (likes, recasts, or all) for a given cast. This method allows retrieving
   * the reactions associated with a cast, specified by the cast hash.
   *
   * @param {string} hash - The hash of the cast whose reactions are being fetched.
   * @param {ReactionsType} types - The type of reaction to fetch (likes, recasts, or all).
   * @param {Object} [options] - Optional parameters for customizing the response.
   * @param {number} [options.limit] - Limits the number of results. Default is 25, with a maximum of 100.
   * @param {string} [options.cursor] - Pagination cursor for the next set of results,
   *   omit this parameter for the initial request.
   *
   * @returns {Promise<ReactionsCastResponse>} A promise that resolves to a `ReactionsResponse` object,
   *   containing the reactions associated with the user's casts.
   *
   * @example
   *
   * import { ReactionsType } from "@neynar/nodejs-sdk";
   *
   * // Example: Fetch a casts reactions
   * client.fetchCastReactions("0xfe90f9de682273e05b201629ad2338bdcd89b6be",ReactionsType.All, {
   * limit: 50,
   * // cursor: "nextPageCursor" // Omit this parameter for the initial request
   *  }).then(response => {
   *   console.log('Cast Reactions:', response); // Outputs the casts reactions
   * });
   *
   * For more information, refer to the [Neynar documentation](https://docs.neynar.com/reference/reactions-cast).
   */
  public async fetchCastReactions(
    hash: string,
    types: ReactionsType,
    options?: { limit?: number; cursor?: string }
  ): Promise<ReactionsCastResponse> {
    const response = await this.apis.reaction.reactionsCast(
      this.apiKey,
      hash,
      types,
      options?.limit,
      options?.cursor
    );
    return response.data;
  }

  // ------------ Notifications ------------

  /**
   * Retrieves a list of notifications for a specific FID in reverse chronological order.
   * This method is useful for obtaining a user's notifications, keeping them updated on various interactions and updates.
   *
   * @param {number} fid - The FID of the user whose notifications are being fetched.
   * @param {Object} [options] - Optional parameters to tailor the request.
   * @param {string} [options.cursor] - Pagination cursor for the next set of results,
   *   omit this parameter for the initial request.
   *
   * @returns {Promise<NotificationsResponse>} A promise that resolves to a `NotificationsResponse` object,
   *   containing the user's notifications.
   *
   * @example
   * // Example: Fetch notifications for a user
   * client.fetchAllNotifications(3, {
   * // cursor: "nextPageCursor" // Omit this parameter for the initial request
   *  }).then(response => {
   *   console.log('User Notifications:', response);
   * });
   *
   * For more information, refer to the [Neynar documentation](https://docs.neynar.com/reference/notifications).
   */
  public async fetchAllNotifications(
    fid: number,
    options?: { cursor?: string;}
  ): Promise<NotificationsResponse> {
    const response = await this.apis.notifications.notifications(
      this.apiKey,
      fid,
      options?.cursor
    );
    return response.data;
  }

  /**
   * Retrieves a list of notifications for a user within specific channels. This method is useful for
   * obtaining notifications related to user interactions within designated channels, identified by
   * their parent URLs.
   *
   * @param {number} fid - The FID of the user whose channel notifications are being fetched.
   * @param {string} channelIds - channel_ids (find list of all channels here - https://docs.neynar.com/reference/list-all-channels)
   * @param {Object} [options] - Optional parameters for the request.
   * @param {string} [options.cursor] - Pagination cursor for the next set of results,
   *   omit this parameter for the initial request.
   *
   * @returns {Promise<NotificationsResponse>} A promise that resolves to a `NotificationsResponse` object,
   *   containing the channel-specific notifications for the user.
   *
   * @example
   * // Example: Retrieve channel notifications for a user.
   * client.fetchChannelNotificationsForUser(3, ['neynar', 'farcaster'],
   * {
   *  limit: 25,
   *  // cursor: "nextPageCursor" // Omit this parameter for the initial request.
   * }).then(response => {
   *   console.log('Channel Notifications:', response);
   * });
   *
   * For more information, refer to the [Neynar documentation](https://docs.neynar.com/reference/notifications-channel).
   */
  public async fetchChannelNotificationsForUser(
    fid: number,
    channelIds: string[],
    options?: { cursor?: string; }
  ): Promise<NotificationsResponse> {
    const _channelIds = channelIds.join(",");
    const response = await this.apis.notifications.notificationsChannel(
      this.apiKey,
      fid,
      _channelIds,
      options?.cursor
    );
    return response.data;
  }

  /**
   * Retrieves a list of notifications for a user based on specific parent URLs. This method is
   * particularly useful for fetching notifications related to user interactions within designated
   * channels or content categories.
   *
   * @param {number} fid - The FID of the user for whom notifications are being fetched.
   * @param {Array<string>} parentUrls - An array of parent URLs to specify the channels.
   * @param {Object} [options] - Optional parameters for customizing the response.
   * @param {string} [options.cursor] - Pagination cursor for the next set of results,
   *   omit this parameter for the initial request.
   *
   * @returns {Promise<NotificationsResponse>} A promise that resolves to a `NotificationsResponse` object,
   *   containing the notifications for the specified user and parent URLs.
   *
   * @example
   * // Example: Retrieve notifications for a user based on specific parent URLs
   * client.fetchNotificationsByParentUrlForUser(3, ['chain://eip155:1/erc721:0xd4498134211baad5846ce70ce04e7c4da78931cc', 'chain://eip155:1/erc721:0xfd8427165df67df6d7fd689ae67c8ebf56d9ca61']).then(response => {
   *   console.log('User Notifications:', response);
   * });
   *
   * For more information, refer to the [Neynar documentation](https://docs.neynar.com/reference/notifications-parent-url).
   */
  public async fetchNotificationsByParentUrlForUser(
    fid: number,
    parentUrls: string[],
    options?: { cursor?: string; }
  ) {
    const _parentUrls = parentUrls.join(",");
    const response = await this.apis.notifications.notificationsParentUrl(
      this.apiKey,
      fid,
      _parentUrls,
      options?.cursor
    );
    return response.data;
  }

  // ------------ Channel ------------

    /**
   * Fetches channels that a user follows. This method retrieves a list of channels that a user follows,
   *
   * @param {number} fid - The FID of the user whose followed channels are being fetched.
   * @param {Object} [options] - Optional parameters for the function.
   * @param {number} [options.limit] - Number of results to retrieve (default 25, max 100)
   * @param {string} [options.cursor] - The cursor for pagination.
   *
   * @returns {Promise<ChannelListResponse>} A promise that resolves to an ChannelListResponse object,
   *
   *
   * @example
   * // Example: Fetch the channels that DWR follows
   *
   * client.fetchUserChannels(3,{limit: 5}).then(response => {
   *   console.log('DWR channel follows:', response);
   * });
   *
   * For more information, refer to the [Neynar documentation](https://docs.neynar.com/reference/user-channels).
   */
    public async fetchUserChannels(
      fid: number,
      options?: {
        limit?: number;
        cursor?: string;
      }
    ): Promise<ChannelListResponse> {
      const response = await this.apis.channel.userChannels(
        this.apiKey,
        fid,
        options?.limit,
        options?.cursor
      );
      return response.data;
    }

  /**
   * Retrieves details of a specific channel based on its ID. This method is essential for
   * obtaining comprehensive information about a channel, including its attributes and metadata.
   *
   * @param {string} id - The ID of the channel being queried.
   * @param {Object} [options] - Optional parameters for customizing the response.
   * @param {number} [options.viewerFid] - The FID of the user viewing the channel.
   *
   * @returns {Promise<ChannelResponse>} A promise that resolves to a `ChannelResponse` object,
   *   containing detailed information about the specified channel.
   *
   * @example
   * // Example: Retrieve details of a channel by its ID
   * client.lookupChannel('neynar',{viewerFid: 3}).then(response => {
   *   console.log('Channel Details:', response);
   * });
   *
   * For more information, refer to the [Neynar documentation](https://docs.neynar.com/reference/channel-details).
   */
  public async lookupChannel(id: string,options?: {
    viewerFid?: number;
  }): Promise<ChannelResponse> {
    const response = await this.apis.channel.channelDetails(this.apiKey, id,options?.viewerFid);
    return response.data;
  }

  /**
   * Retrieves all channels where a specific user has been active, sorted in reverse chronological order.
   * This method is useful for understanding the various channels a user has interacted with through casting.
   *
   * @param {number} fid - The FID (identifier) of the user whose active channels are being fetched.
   * @param {Object} [options] - Optional parameters for customizing the response.
   * @param {number} [options.limit] - Number of results to retrieve (default 20, max 100).
   * @param {string} [options.cursor] - Pagination cursor for the next set of results,
   * @returns {Promise<UsersActiveChannelsResponse>} A promise that resolves to an `UsersActiveChannelsResponse` object,
   *   containing a list of channels where the user has been active.
   *
   * @example
   * // Example: Fetch all channels where a user has been active
   * client.fetchUsersActiveChannels(3,{limit: 5}).then(response => {
   *   console.log('User\'s Active Channels:', response);
   * });
   *
   * For more information, refer to the [Neynar documentation](https://docs.neynar.com/reference/active-channels).
   */
  public async fetchUsersActiveChannels(fid: number, options?: {
    limit?: number;
    cursor?: string;
  }
  ) {
    const response = await this.apis.channel.activeChannels(this.apiKey, fid, options?.limit, options?.cursor);
    return response.data;
  }

  /**
   * Retrieves a list of users who are active in a given channel, ordered by ascending FIDs
   *
   * @param {string} id - Channel ID for the channel being queried
   * @param {boolean} hasRootCastAuthors - Include users who posted the root cast in the channel
   * @param {Object} [options] - Optional parameters for the request
   * @param {boolean} [options.hasCastLikers] - Include users who liked a cast in the channel
   * @param {boolean} [options.hasCastRecasters] - Include users who recasted a cast in the channel
   * @param {boolean} [options.hasReplyAuthors] - Include users who replied to a cast in the channel
   * @param {number} [options.limit] - Number of results to retrieve (default 25, max 100).
   * @param {string} [options.cursor] - Pagination cursor for the next set of results,
   *   omit this parameter for the initial request.
   *
   * @returns {Promise<UsersResponse>} A promise that resolves to a `UsersResponse` object,
   *  containing the users active in the specified channel.
   *
   * @example
   * // Example: Retrieve active users in a channel
   * client.fetchActiveUsersInSingleChannel('neynar', true, {
   *  hasCastLikers: true,
   *  hasCastRecasters: true,
   *  hasReplyAuthors: true,
   *  limit: 10
   *  // cursor: "nextPageCursor" // Omit this parameter for the initial request.
   * }).then(response => {
   *  console.log('Active Users:', response);
   * });
   *
   * For more information, refer to the [Neynar documentation](https://docs.neynar.com/reference/channel-users).
   */
  public async fetchActiveUsersInSingleChannel(
    id: string,
    hasRootCastAuthors: boolean,
    options?: {
      hasCastLikers?: boolean;
      hasCastRecasters?: boolean;
      hasReplyAuthors?: boolean;
      cursor?: string;
      limit?: number;
    }
  ): Promise<UsersResponse> {
    const response = await this.apis.channel.channelUsers(
      this.apiKey,
      id,
      hasRootCastAuthors,
      options?.hasCastLikers,
      options?.hasCastRecasters,
      options?.hasReplyAuthors,
      options?.cursor,
      options?.limit
    );
    return response.data;
  }

  /**
   * Retrieves a list of all channels, including their details. This method is particularly useful for
   * obtaining a comprehensive overview of all available channels on the platform.
   *
   * @returns {Promise<ChannelListResponse>} A promise that resolves to an `ChannelListResponse` object,
   *   containing a list of all channels along with their respective details.
   *
   * @example
   * // Example: Retrieve a list of all channels
   * client.fetchAllChannels({limit: 5}).then(response => {
   *   console.log('All Channels:', response);
   * });
   *
   * For more information, refer to the [Neynar documentation](https://docs.neynar.com/reference/list-all-channels).
   */
  public async fetchAllChannels(options?: {
    limit?: number;
    cursor?: string;
  }): Promise<ChannelListResponse> {
    const response = await this.apis.channel.listAllChannels(
      this.apiKey,
      options?.limit,
      options?.cursor
    );
    return response.data;
  }

  /**
   * Searches for channels based on their ID or name. This method is useful for locating specific
   * channels on the platform using search queries.
   *
   * @param {string} q - The query string used for searching channels, which can be a channel ID or name.
   *
   * @returns {Promise<ChannelSearchResponse>} A promise that resolves to a `ChannelSearchResponse` object,
   *   containing a list of channels that match the search criteria.
   *
   * @example
   * // Example: Search for channels using a query string
   * client.searchChannels('ux').then(response => {
   *   console.log('Search Results:', response);
   * });
   *
   * For more information, refer to the [Neynar documentation](https://docs.neynar.com/reference/search-channels).
   */
  public async searchChannels(q: string): Promise<ChannelSearchResponse> {
    const response = await this.apis.channel.searchChannels(this.apiKey, q);
    return response.data;
  }

  /**
   * Retrieves a list of trending channels based on activity within a specified time window.
   * This method is useful for identifying channels that are currently popular or receiving significant engagement.
   *
   * @param {'1d' | '7d' | '30d'} [timeWindow] - The time window for trending analysis. Options are '1d' (one day),
   *   '7d' (seven days), or '30d' (thirty days).
   * @param {Object} [options] - Optional parameters to tailor the request.
   * @param {number} [options.limit=10] - The number of channel details to fetch per request. Defaults to 10, with a maximum allowable value of 25.
   * @param {string} [options.cursor] - Pagination cursor for the next set of results.
   *  Omit this parameter for the initial request to start from the first page.
   *
   * @returns {Promise<TrendingChannelResponse>} A promise that resolves to a `ChannelListResponse` object,
   *   containing a list of trending channels based on the specified time window.
   *
   * @example
   * // Example: Retrieve trending channels over the past week
   * import { TimeWindow } from '@neynar/nodejs-sdk'
   *
   * client.fetchTrendingChannels(TimeWindow.SEVEN_DAYS, { limit: 20 }).then(response => {
   *   console.log('Trending Channels:', response);
   * });
   *
   * For more information, refer to the [Neynar documentation](https://docs.neynar.com/reference/trending-channels).
   */
  public async fetchTrendingChannels(
    timeWindow?: TimeWindow,
    options?: {
      limit?: number;
      cursor?: string;
    }
  ): Promise<TrendingChannelResponse> {
    const response = await this.apis.channel.trendingChannels(
      this.apiKey,
      timeWindow,
      options?.limit,
      options?.cursor
    );
    return response.data;
  }

  /**
   * Retrieves a list of followers for a specific channel. This method is useful for understanding
   * the audience and reach of a channel.
   *
   * @param {string} id - The Channel ID for which followers are being queried.
   * @param {Object} [options] - Optional parameters for customizing the response.
   * @param {number} [options.limit] - Number of followers to retrieve (default 25, max 1000).
   * @param {string} [options.cursor] - Pagination cursor for the next set of results,
   *  omit this parameter for the initial request.
   *
   * @returns {Promise<UsersResponse>} A promise that resolves to a `UsersResponse` object,
   *   containing a list of followers for the specified channel.
   *
   * @example
   * // Example: Retrieve followers for a channel
   * client.fetchFollowersForAChannel('founders', { limit: 50 }).then(response => {
   *   console.log('Channel Followers:', response);
   * });
   *
   * For more information, refer to the [Neynar documentation](https://docs.neynar.com/reference/channel-followers).
   */
  public async fetchFollowersForAChannel(
    id: string,
    options?: {
      limit?: number;
      cursor?: string;
    }
  ): Promise<UsersResponse> {
    const response = await this.apis.channel.channelFollowers(
      this.apiKey,
      id,
      options?.cursor,
      options?.limit
    );
    return response.data;
  }

  // ------------ Follows ------------

  /**
   * Retrieves a list of relevant followers for a specific FID.
   *
   * @param {number} targetFid - The FID of the user whose relevant followers are being fetched.
   * @param {number} viewerFid - The FID of the viewer who is looking at the target user's profile.
   *
   * @returns {Promise<RelevantFollowersResponse>} A promise that resolves to a `RelevantFollowersResponse` object,
   *   containing a list of relevant followers for the specified user.
   *
   * @example
   * // Example: Retrieve relevant followers for a user from the perspective of another user
   * client.fetchRelevantFollowers(3, 19960).then(response => {
   *   console.log('Relevant Followers:', response);
   * });
   *
   * For more information, refer to the [Neynar documentation](https://docs.neynar.com/reference/relevant-followers).
   */
  public async fetchRelevantFollowers(
    targetFid: number,
    viewerFid: number
  ): Promise<RelevantFollowersResponse> {
    const response = await this.apis.follows.relevantFollowers(
      this.apiKey,
      targetFid,
      viewerFid
    );
    return response.data;
  }
/** 
  * Returns a list of followers for a specific FID.
  * @summary Retrieve followers for a given user
  * @param {number} fid User who's profile you are looking at
  * @param {Object} [options] - Optional parameters for customizing the response.
  * @param {number} [options.viewerFid] Viewer who's looking at the profile.
  * @param {FollowSortType} [options.sortType] Sort type for retrieving followers. Default is FollowSortType.DescChron
  * @param {number} [options.limit] Number of results to retrieve (default 20, max 100)
  * @param {string} [options.cursor] Pagination cursor.
  *  omit this parameter for the initial request.
  * @returns {Promise<UsersResponse>} A promise that resolves to a `UsersResponse` object,
  * 
  * @example
  * // Example: Retrieve followers for a user
  * import { FollowSortType } from "@neynar/nodejs-sdk";
  * 
  * client.fetchUserFollowersV2(3,{limit: 5,viewerFid: 3}).then(response => {
  *  console.log('User Followers:', response);
  * });
  * 
  * For more information, refer to the [Neynar documentation](https://docs.neynar.com/reference/followers-v2).
*/
  public async fetchUserFollowersV2(fid: number,options?: { viewerFid?: number, limit?: number,cursor?: string, sortType?: FollowSortType}):Promise<UsersResponse> {
    const response = await this.apis.follows.followersV2(this.apiKey,fid,options?.viewerFid, options?.sortType, options?.limit, options?.cursor);  
    return response.data;
  }

/** 
  * Returns a list of follows for a specific FID.
  * @summary Retrieve follows for a given user
  * @param {number} fid User who's profile you are looking at
  * @param {Object} [options] - Optional parameters for customizing the response.
  * @param {number} [options.viewerFid] Viewer who's looking at the profile.
  * @param {FollowSortType} [options.sortType] Sort type for retrieving follows. Default is FollowSortType.DescChron
  * @param {number} [options.limit] Number of results to retrieve (default 25, max 100)
  * @param {string} [options.cursor] Pagination cursor.
  *  omit this parameter for the initial request.
  * 
  * @returns {Promise<UsersResponse>} A promise that resolves to a `UsersResponse` object,
  * 
  * @example
  * // Example: Retrieve follows for a user
  * import { FollowSortType } from "@neynar/nodejs-sdk";
  * 
  * client.fetchUserFollowingV2(3,{limit: 5,viewerFid: 3}).then(response => {
  * console.log('User Follows:', response);
  * });
  * 
  * For more information, refer to the [Neynar documentation](https://docs.neynar.com/reference/following-v2).
*/
  public async fetchUserFollowingV2(fid: number,options?: { viewerFid?: number, limit?: number,cursor?: string, sortType?: FollowSortType}):Promise<UsersResponse> {
const response = await this.apis.follows.followingV2(this.apiKey,fid,options?.viewerFid, options?.sortType, options?.limit, options?.cursor);
return response.data;
  }



  // ------------ Storage ------------

  /**
   * Retrieves storage allocations for a given user.
   *
   * @param {number} fid - The FID of the user whose storage allocations are being retrieved.
   *
   * @returns {Promise<StorageAllocationsResponse>} A promise that resolves to a `StorageAllocationsResponse` object,
   *   containing information about the user's storage allocations.
   *
   * @example
   * // Example: Retrieve storage allocations for a user
   * client.lookupUserStorageAllocations(3).then(response => {
   *   console.log('User Storage Allocations:', response);
   * });
   *
   * For more information, refer to the [Neynar documentation](https://docs.neynar.com/reference/storage-allocations).
   */
  public async lookupUserStorageAllocations(
    fid: number
  ): Promise<StorageAllocationsResponse> {
    const response = await this.apis.storage.storageAllocations(
      this.apiKey,
      fid
    );
    return response.data;
  }

  /**
   * Retrieves storage usage for a given user.
   *
   * @param {number} fid - The FID of the user whose storage usage is being queried.
   *
   * @returns {Promise<StorageUsageResponse>} A promise that resolves to a `StorageUsageResponse` object,
   *   containing details about the user's storage usage.
   *
   * @example
   * // Example: Retrieve storage usage for a user
   * client.lookupUserStorageUsage(3).then(response => {
   *   console.log('User Storage Usage:', response);
   * });
   *
   * For more information, refer to the [Neynar documentation](https://docs.neynar.com/reference/storage-usage).
   */
  public async lookupUserStorageUsage(
    fid: number
  ): Promise<StorageUsageResponse> {
    const response = await this.apis.storage.storageUsage(this.apiKey, fid);
    return response.data;
  }

  // ------------ Fname ------------

  /**
   * Checks if a given fname is available.
   *
   * @param {string} fname - The fname to check for availability.
   *
   * @returns {Promise<FnameAvailabilityResponse>} A promise that resolves to an `FnameAvailabilityResponse` object,
   *   indicating whether the specified fname is available or already in use.
   *
   * @example
   * // Example: Check if a specific fname is available
   * client.isFnameAvailable('farcaster').then(response => {
   *   console.log('Fname Availability:', response);
   * });
   *
   * For more information, refer to the [Neynar documentation](https://docs.neynar.com/reference/fname-availability).
   */
  public async isFnameAvailable(
    fname: string
  ): Promise<FnameAvailabilityResponse> {
    const response = await this.apis.fname.fnameAvailability(
      this.apiKey,
      fname
    );
    return response.data;
  }

  // ------------ Frame ------------

  /**
   * Retrieves a frame by its UUID, provided it was created by the developer identified by the provided API key.
   * This method is useful for fetching details of a specific frame for review or display purposes.
   *
   * @param {string} uuid - The UUID of the frame to be retrieved.
   *
   * @returns {Promise<NeynarFrame>} A promise that resolves to a `NeynarFrame` object containing the details of the retrieved frame.
   *
   * @example
   * // Example: Retrieve a frame by its UUID
   * const uuid = 'your-frame-uuid';
   * client.lookupNeynarFrame(uuid).then(frame => {
   *   console.log('Retrieved Frame:', frame);
   * });
   *
   * For more information, refer to the [Neynar documentation](https://docs.neynar.com/reference/lookup-neynar-frame).
   */
  public async lookupNeynarFrame(uuid: string) {
    const response = await this.apis.frame.lookupNeynarFrame(
      this.apiKey,
      uuid
    );
    return response.data;
  }

  /**
   * Creates a new frame with a list of pages. This method enables developers to add new frames
   * to their content offerings, identified by the provided API key.
   *
   * @param {NeynarFrameCreationRequest} neynarFrameCreationRequest - The request object containing the details for the new frame.
   *
   * @returns {Promise<NeynarFrame>} A promise that resolves to the newly created frame object.
   *
   * @example
   * // Example: Create a new frame
   * const creationRequest = {
   *   name: 'Frame name',
   *   pages: [...]
   * };
   * client.publishNeynarFrame(creationRequest).then(response => {
   *   console.log('Newly Created Frame:', response);
   * });
   *
   * For more information, refer to the [Neynar documentation](https://docs.neynar.com/reference/publish-neynar-frame).
   */
  public async publishNeynarFrame(
    neynarFrameCreationRequest: NeynarFrameCreationRequest
  ) {
    const response = await this.apis.frame.publishNeynarFrame(
      this.apiKey,
      neynarFrameCreationRequest
    );
    return response.data;
  }

  /**
   * Updates an existing frame with new content or properties, assuming the frame was created by the developer,
   * as identified by the provided API key. This method allows for modifying frames post-creation.
   *
   * @param {NeynarFrameUpdateRequest} neynarFrame - The new content or properties for the frame being updated.
   *
   * @returns {Promise<NeynarFrame>} A promise that resolves to a `NeynarFrame` object,
   *   reflecting the updated state of the frame.
   *
   * @example
   * // Example: Update an existing frame with new content
   * const neynarFrame = {
   *   uuid: 'your-frame-uuid', // UUID of the frame to update
   *   pages: [...], // New pages or content for the frame
   * };
   * client.updateNeynarFrame(neynarFrameUpdateRequest).then(response => {
   *   console.log('Frame Update Response:', response);
   * });
   *
   * For more information, refer to the [Neynar documentation](https://docs.neynar.com/reference/update-neynar-frame).
   */
  public async updateNeynarFrame(
    neynarFrameUpdateRequest: NeynarFrameUpdateRequest
  ) {
    const response = await this.apis.frame.updateNeynarFrame(
      this.apiKey,
      neynarFrameUpdateRequest
    );
    return response.data;
  }

  /**
   * Deletes an existing frame if it was created by the developer, identified through the provided API key.
   * This method allows developers to remove frames that they have previously submitted to the platform.
   *
   * @param {string} uuid - The unique identifier (UUID) of the frame to be deleted.
   *
   * @returns {Promise<DeleteFrameResponse>} A promise that resolves to an `DeleteFrameResponse` object,
   *   indicating the success or failure of the delete operation.
   *
   * @example
   * // Example: Delete a specific frame by its UUID
   * const frameUuid = 'your-frame-uuid'; // Replace with the actual UUID of the frame to be deleted
   * client.deleteNeynarFrame(frameUuid).then(response => {
   *   console.log('Delete Frame Response:', response);
   * });
   *
   * For more information, refer to the [Neynar documentation](https://docs.neynar.com/reference/delete-neynar-frame).
   */
  public async deleteNeynarFrame(uuid: string) {
    const deleteNeynarFrameRequest: DeleteNeynarFrameRequest = {
      uuid,
    };
    const response = await this.apis.frame.deleteNeynarFrame(
      this.apiKey,
      deleteNeynarFrameRequest
    );
    return response.data;
  }

  /**
   * Retrieves a list of frames created by the developer, identified through the provided API key.
   * This method is essential for developers to review their frames submitted to the platform.
   *
   * @returns {Promise<NeynarFrame[]>} A promise that resolves to a `NeynarFrame[]` object,
   *   containing a list of frames associated with the developer's API key.
   *
   * @example
   * // Example: Retrieve frames created by the developer
   * client.fetchNeynarFrames().then(response => {
   *   console.log('Developer Frames:', response);
   * });
   *
   * For more information, refer to the [Neynar documentation](https://docs.neynar.com/reference/fetch-neynar-frames).
   */
  public async fetchNeynarFrames() {
    const response = await this.apis.frame.fetchNeynarFrames(
      this.apiKey
    );
    return response.data;
  }

  /**
   * Posts a frame action on a specific cast.
   * Note that the `signer_uuid` must be approved before posting a frame action.
   *
   * @param {string} signerUuid - UUID of the signer who is performing the action.
   * @param {string} castHash - The hash of the cast on which the action is being performed.
   * @param {FrameAction} action - The specific frame action to be posted.
   *
   * @returns {Promise<Frame>} A promise that resolves to a `Frame` object,
   *   indicating the success or failure of the frame action post.
   *
   * @example
   * // Example: Post a frame action on a cast
   * const signerUuid = 'signerUuid';
   * const castHash = 'castHash';
   * const action = {
   *  button: {
   *    title: 'Button Title',  // Optional
   *    index: 1
   *  },
   *  frames_url: 'frames Url',
   *  post_url: 'Post Url',
   * }; // Example action
   * client.postFrameAction(signerUuid, castHash, action).then(response => {
   *   console.log('Frame Action Response:', response);
   * });
   *
   * For more information, refer to the [Neynar documentation](https://docs.neynar.com/reference/post-frame-action).
   */
  public async postFrameAction(
    signerUuid: string,
    castHash: string,
    action: FrameAction
  ) {
    const body: FrameActionReqBody = {
      signer_uuid: signerUuid,
      cast_hash: castHash,
      action,
    };
    const response = await this.apis.frame.postFrameAction(this.apiKey, body);
    return response.data;
  }

  /**
   * Validates a frame action against the Farcaster Hub. This method is crucial for verifying
   * the authenticity and integrity of a frame action, provided in hexadecimal format. It supports
   * optional contexts for cast reactions and follow actions to enrich validation responses.
   *
   * @param {string} messageBytesInHex - The message bytes from the Frame Action in hexadecimal format.
   * @param {Object} [options] - Optional parameters for the validation request.
   * @param {boolean} [options.castReactionContext] - Adds viewer_context inside the cast object to indicate whether the interactor reacted to the cast housing the frame.
   * @param {boolean} [options.followContext] - Adds viewer_context inside the user (interactor) object to indicate whether the interactor follows or is followed by the cast author.
   * @param {boolean} [options.signerContext] - Adds context about the app used by the user inside `frame.action`.
   * @param {boolean} [options.channelFollowContext] - Adds context about the channel the cast was in the cast object, as well as following information inside `frame.action`.
   *
   * @returns {Promise<ValidateFrameActionResponse>} A promise that resolves to a `ValidateFrameActionResponse` object,
   *   indicating the outcome of the frame action validation, potentially enriched with specified contexts.
   *
   * @example
   * // Example: Validate a frame action with additional context for cast reactions and follow actions
   * const messageBytesInHex = '0a49080d1085940118f6a6a32e20018201390a1a86db69b3ffdf6ab8acb6872b69ccbe7eb6a67af7ab71e95aa69f10021a1908ef011214237025b322fd03a9ddc7ec6c078fb9c56d1a72111214e3d88aeb2d0af356024e0c693f31c11b42c76b721801224043cb2f3fcbfb5dafce110e934b9369267cf3d1aef06f51ce653dc01700fc7b778522eb7873fd60dda4611376200076caf26d40a736d3919ce14e78a684e4d30b280132203a66717c82d728beb3511b05975c6603275c7f6a0600370bf637b9ecd2bd231e';
   * client.validateFrameAction(messageBytesInHex, { castReactionContext: false, followContext: true, signerContext: true, channelFollowContext: true }).then(response => {
   *   console.log('Frame Action Validation:', response);
   * });
   *
   * For more information, refer to the [Neynar documentation](https://docs.neynar.com/reference/validate-frame).
   */
  public async validateFrameAction(
    messageBytesInHex: string,
    options?: {
      castReactionContext?: boolean;
      followContext?: boolean;
      signerContext?: boolean;
      channelFollowContext?: boolean;
    }
  ): Promise<ValidateFrameActionResponse> {
    const reqBody: ValidateFrameRequest = {
      message_bytes_in_hex: messageBytesInHex,
      ...(typeof options?.castReactionContext !== "undefined" && {
        cast_reaction_context: options?.castReactionContext,
      }),
      ...(typeof options?.followContext !== "undefined" && {
        follow_context: options?.followContext,
      }),
      ...(typeof options?.signerContext !== "undefined" && {
        signer_context: options?.signerContext,
      }),
      ...(typeof options?.channelFollowContext !== "undefined" && {
        channel_follow_context: options?.channelFollowContext,
      }),
    };

    const response = await this.apis.frame.validateFrame(this.apiKey, reqBody);
    return response.data;
  }

  /**
   * Retrieve a list of all the frames validated by a user
   *
   * @returns {Promise<FrameValidateListResponse>} A promise that resolves to an array of frame urls
   *
   * Usage Example:
   * ---------------
   * const client = new YourClassName();
   * // Retrieve the list of validated frames
   * client.fetchValidateFrameList()
   *   .then(response => console.log(response))
   *   .catch(error => console.error(error));
   *
   * For more information, refer to the [Neynar documentation](https://docs.neynar.com/reference/validate-frame-list).
   */
  public async fetchValidateFrameList(): Promise<FrameValidateListResponse> {
    const response = await this.apis.frame.validateFrameList(this.apiKey);
    return response.data;
  }

  /**
   * Retrieves analytics for a specific frame over a given time period.
   * This method allows for detailed analysis of frame interactions, providing insights into user engagement metrics such as total interactors, interactions per cast, and input text analysis.
   *
   * @param {string} frameUrl - The URL of the frame for which analytics are being retrieved.
   * @param {ValidateFrameAnalyticsType} analyticsType - Specifies the type of analytics to retrieve. Can include metrics like total-interactors, interactors, interactions-per-cast, and input-text, each offering a different perspective on user engagement.
   * @param {string} start - The start date/time for the analytics period. This parameter sets the beginning of the timeframe for the data being requested.
   * @param {string} stop - The stop date/time for the analytics period. Similarly, this defines the end of the timeframe for analytics retrieval, allowing for precise period analysis.
   * @param {Object} [options]
   *   @param {ValidateFrameAggregateWindow} [options.aggregateWindow] - Defines the aggregation window for the analytics, particularly required for 'interactions-per-cast' type analytics to determine the granularity of data aggregation.
   *
   * @returns {Promise<FrameValidateAnalyticsResponse>} A promise that resolves to FrameValidateAnalyticsResponse containing the requested frame analytics data, structured according to the specified analytics type and period.
   *
   * Usage Example:
   * ---------------
   * import {ValidateFrameAnalyticsType, ValidateFrameAggregateWindow } from '@neynar/nodejs-sdk'
   *
   * client.fetchValidateFrameAnalytics(
   *   'https://shorturl.at/bDRY9',
   *   ValidateFrameAnalyticsType.InteractionsPerCast,
   *   '2024-04-06T06:44:56.811Z',
   *   '2024-04-08T06:44:56.811Z',
   *   { aggregateWindow: ValidateFrameAggregateWindow.TWELVE_HOURS }
   * )
   * .then(response => console.log(response))
   * .catch(error => console.error(error));
   *
   * For more information, refer to the [Neynar documentation](https://docs.neynar.com/reference/validate-frame-analytics).
   */
  public async fetchValidateFrameAnalytics(
    frameUrl: string,
    analyticsType: ValidateFrameAnalyticsType,
    start: string,
    stop: string,
    options?: { aggregateWindow?: ValidateFrameAggregateWindow }
  ): Promise<FrameValidateAnalyticsResponse> {
    const response = await this.apis.frame.validateFrameAnalytics(
      this.apiKey,
      frameUrl,
      analyticsType,
      start,
      stop,
      options?.aggregateWindow
    );
    return response.data;
  }

  // ------------ Webhook ------------

  /**
   * Retrieves details about a specific webhook by its ID.
   *
   * @param {string} webhookId - The unique identifier of the webhook to be retrieved.
   *
   * @returns {Promise<WebhookResponse>} A promise that resolves to a `WebhookResponse` object,
   *   containing detailed information about the requested webhook.
   *
   * @example
   * // Example: Fetch information about a specific webhook by ID
   * const webhookId = 'yourWebhookId';
   * client.lookupWebhook(webhookId).then(response => {
   *   console.log('Webhook Details:', response);
   * });
   *
   * For more information, refer to the [Neynar documentation](https://docs.neynar.com/reference/lookup-webhook).
   */
  public async lookupWebhook(webhookId: string): Promise<WebhookResponse> {
    const response = await this.apis.webhook.lookupWebhook(
      this.apiKey,
      webhookId
    );
    return response.data;
  }

  /**
   * Creates a new webhook with the specified parameters. This method enables developers to
   * programmatically register webhooks for receiving real-time notifications of events that occur
   * within Farcaster.
   *
   * @param {string} name - The name of the webhook.
   * @param {string} url - The URL to which the webhook events will be sent.
   * @param {Object} [options] - Optional parameters for the webhook creation.
   * @param {WebhookSubscriptionFilters} [options.subscription] - A set of filters defining the events the webhook should subscribe to.
   *
   * @returns {Promise<WebhookResponse>} A promise that resolves to a `WebhookResponse` object,
   *   containing information about the newly created webhook, including its ID, name, and subscription details.
   *
   * @example
   * // Example: Create a new webhook for user sign-up events
   * const name = 'Cast created Webhook';
   * const url = 'https://example.com/webhook';
   * const subscription = {
            "cast.created": {
                "author_fids": [
                    3,
                    196,
                    194
                ],
                "mentioned_fids": [196],
            },
            "user.created": {}
        }
   * client.publishWebhook(name, url, { subscription }).then(response => {
   *   console.log('Newly Created Webhook:', response);
   * });
   *
   * For more information, refer to the [Neynar documentation](https://docs.neynar.com/reference/publish-webhook).
   */
  public async publishWebhook(
    name: string,
    url: string,
    options?: {
      subscription: WebhookSubscriptionFilters;
    }
  ): Promise<WebhookResponse> {
    const webhookPostReqBody: WebhookPostReqBody = {
      name,
      url,
      ...(typeof options?.subscription !== "undefined" && {
        subscription: options?.subscription,
      }),
    };

    const response = await this.apis.webhook.publishWebhook(
      this.apiKey,
      webhookPostReqBody
    );
    return response.data;
  }

  /**
   * Updates the active status of a specified webhook.
   *
   * @param {string} webhookId - The unique identifier of the webhook whose active status is being toggled.
   * @param {boolean} active - The desired active status of the webhook. Set to `true` to activate the webhook or `false` to deactivate it.
   *
   * @returns {Promise<WebhookResponse>} A promise that resolves to a `WebhookResponse` object.
   *
   * @example
   * // Example: Deactivate a webhook
   * const webhookId = 'yourWebhookId';
   * client.updateWebhookActiveStatus(webhookId, false).then(response => {
   *   console.log('Webhook Active Status Toggled:', response);
   * });
   *
   * // Example: Reactivate a webhook
   * client.updateWebhookActiveStatus(webhookId, true).then(response => {
   *   console.log('Webhook Active Status Toggled:', response);
   * });
   *
   * For more information, refer to the [Neynar documentation](https://docs.neynar.com/reference/toggle-webhook-active-status).
   */
  public async updateWebhookActiveStatus(
    webhookId: string,
    active: boolean
  ): Promise<WebhookResponse> {
    const webhookPatchReqBody: WebhookPatchReqBody = {
      webhook_id: webhookId,
      active: active.toString() as WebhookPatchReqBodyActiveEnum,
    };

    const response = await this.apis.webhook.updateWebhookActiveStatus(
      this.apiKey,
      webhookPatchReqBody
    );
    return response.data;
  }

  /**
   * Updates an existing webhook with new parameters, including its name, URL, and event subscriptions.
   *
   * @param {string} webhookId - The unique identifier of the webhook to be updated.
   * @param {string} name - The new name for the webhook. Useful for identification and management purposes.
   * @param {string} url - The new URL to which the webhook events will be sent.
   * @param {Object} [options] - Optional parameters for updating the webhook.
   * @param {WebhookSubscriptionFilters} [options.subscription] - A set of filters defining the events the webhook should subscribe to after the update.
   *
   * @returns {Promise<WebhookResponse>} A promise that resolves to a `WebhookResponse` object,
   *   containing the updated information about the webhook, including its ID, name, subscription details, and more.
   *
   * @example
   * // Example: Update an existing webhook with a new URL and subscription filters
   * const webhookId = 'existingWebhookId';
   * const newName = 'UpdatedWebhookName';
   * const newUrl = 'https://example.com/new-webhook-url';
   * const subscription = {
            "cast.created": {
                "author_fids": [
                    2, 4, 6
                ],
                "mentioned_fids": [194],
            },
            "user.created": {}
        }
   * client.updateWebhook(webhookId, newName, newUrl, { subscription }).then(response => {
   *   console.log('Updated Webhook:', response);
   * });
   *
   * For more information, refer to the [Neynar documentation](https://docs.neynar.com/reference/update-webhook).
   */
  public async updateWebhook(
    webhookId: string,
    name: string,
    url: string,
    options?: {
      subscription: WebhookSubscriptionFilters;
    }
  ): Promise<WebhookResponse> {
    const webhookPutReqBody: WebhookPutReqBody = {
      name,
      url,
      webhook_id: webhookId,
      ...(typeof options?.subscription !== "undefined" && {
        subscription: options?.subscription,
      }),
    };
    const response = await this.apis.webhook.updateWebhook(
      this.apiKey,
      webhookPutReqBody
    );
    return response.data;
  }

  /**
   * Deletes a specified webhook by its unique identifier.
   *
   * @param {string} webhookId - The unique identifier of the webhook to be deleted.
   *
   * @returns {Promise<WebhookResponse>} A promise that resolves to a `WebhookResponse` object.
   *
   * @example
   * // Example: Delete a specific webhook by ID
   * const webhookId = 'yourWebhookId';
   * client.deleteWebhook(webhookId).then(response => {
   *   console.log('Webhook Deletion Response:', response);
   * });
   *
   * For more information, refer to the [Neynar documentation](https://docs.neynar.com/reference/delete-webhook).
   */
  public async deleteWebhook(webhookId: string): Promise<WebhookResponse> {
    const response = await this.apis.webhook.deleteWebhook(this.apiKey, {
      webhook_id: webhookId,
    });
    return response.data;
  }

  /**
   * Retrieves a list of all webhooks currently associated with the user's account.
   *
   * @returns {Promise<WebhookListResponse>} A promise that resolves to a `WebhookListResponse` object.
   *
   * @example
   * // Example: Fetch a list of all webhooks associated with the user's account
   * client.fetchWebhooks().then(response => {
   *   console.log('List of Webhooks:', response);
   * });
   *
   * For more information, refer to the [Neynar documentation](https://docs.neynar.com/reference/fetch-webhooks).
   */
  public async fetchWebhooks(): Promise<WebhookListResponse> {
    const response = await this.apis.webhook.fetchWebhooks(this.apiKey);
    return response.data;
  }

  // ------------ Recommendation ------------

  /**
   * Fetches all mint actions relevant for a given contract address and user's Ethereum address,
   * with an optional focus on a specific tokenId for ERC1155 contracts. This method is useful for
   * tracking NFT minting activities linked to specific contracts and user addresses.
   *
   * @param {string} address - The Ethereum address of the user.
   * @param {string} contractAddress - The contract address associated with the NFTs.
   * @param {Object} [options] - Optional parameters for the request.
   * @param {string} [options.tokenId] - (Optional) The tokenId, particularly for ERC1155 contract types.
   *
   * @returns {Promise<RelevantMints>} A promise that resolves to a `RelevantMints` object,
   *   containing information about mint actions relevant to the user and contract.
   *
   * @example
   * // Example: Fetch mint actions for a contract address with a specific tokenId
   * client.fetchRelevantMints('0x5a927ac639636e534b678e81768ca19e2c6280b7', '0xe8e0e543a3dd32d366cb756fa4d112f30172bcb1', { tokenId: '1' }).then(response => {
   *   console.log('Relevant Mint Actions:', response);
   * });
   *
   * For more information, refer to the [Neynar documentation](https://docs.neynar.com/reference/fetch-relevant-mints).
   */
  public async fetchRelevantMints(
    address: string,
    contractAddress: string,
    options?: { tokenId?: string }
  ): Promise<RelevantMints> {
    const response = await this.apis.nft.fetchRelevantMints(
      this.apiKey,
      address,
      contractAddress,
      options?.tokenId
    );
    return response.data;
  }


 // ------------ Mute ------------

  /**
        * Fetches all fids that a user has muted.
         * @summary Get fids that a user has muted.
         * @param {number} fid The user's fid (identifier)
         * @param {Object} [options] - Optional parameters for the request.
         * @param {number} [options.limit=20] - Number of followers to retrieve (default 20, max 100).
         * @param {string} [options.cursor] Pagination cursor.
         * 
         * @returns {Promise<MuteListResponse>} A promise that resolves to a `MuteListResponse` object.
         * 
         * @example
         * // Example: Retrieve muted fids for a user
         * client.fetchMuteList(3, { limit: 50 }).then(response => {
         *  console.log('Muted Fids:', response);
         * });
         * 
         * For more information, refer to the [Neynar documentation](https://docs.neynar.com/reference/mute-list).
     */
 public async fetchMuteList(
  fid: number,
  options?: { limit?: number,cursor: string }
): Promise<MuteListResponse> {
  const response = await this.apis.mute.muteList(
    this.apiKey,
    fid,
    options?.limit,
    options?.cursor
  );
  return response.data;
}

  /**
         * Adds a mute for a given fid.
         * @summary Adds a mute for a fid.
         * @param {number} fid The user's fid (identifier)
         * @param {number} mutedFid - The fid of the user being muted.
         * 
         * @returns {Promise<MuteResponse>} A promise that resolves to a `MuteResponse` object.
         * 
         * @example
         * // Example: Mute a user
         * client.publishMute(3, 19960).then(response => {
         * console.log('Mute Response:', response);
         * });
         * 
         * For more information, refer to the [Neynar documentation](https://docs.neynar.com/reference/add-mute).
         * 
     */
public async publishMute(
  fid: number,
  mutedFid: number
): Promise<MuteResponse> {
  const addMuteBody = {
    fid,
    muted_fid: mutedFid,
  };
  const response = await this.apis.mute.addMute(
    this.apiKey,
    addMuteBody
  );
  return response.data;
}

  /**
         * Deletes a mute for a given fid.
         * @summary Deletes a mute for a fid.
         * @param {number} fid The user's fid (identifier)
         * @param {number} mutedFid - The fid of the user being muted.
         * 
         * @returns {Promise<MuteResponse>} A promise that resolves to a `MuteResponse` object.
         * 
         * @example
         * // Example: Unmute a user
         * client.deleteMute(3, 19960).then(response => {
         * console.log('Mute Response:', response);
         * });
         * 
         * For more information, refer to the [Neynar documentation](https://docs.neynar.com/reference/delete-mute).
  */
public async deleteMute(fid: number,mutedFid: number): Promise<MuteResponse> {
  const deleteMuteBody = {
    fid,
    muted_fid: mutedFid,
  };
  const response = await this.apis.mute.deleteMute(
    this.apiKey,
    deleteMuteBody,
  );
  return response.data; 
}
}


<|MERGE_RESOLUTION|>--- conflicted
+++ resolved
@@ -69,12 +69,8 @@
   MuteApi,
   MuteListResponse,
   MuteResponse,
-<<<<<<< HEAD
-  FollowResponse,
   FollowSortType,
-=======
   ChannelSearchResponse,
->>>>>>> b9278930
 } from "./openapi-farcaster";
 import axios, { AxiosError, AxiosInstance } from "axios";
 import { silentLogger, Logger } from "../common/logger";
