--- conflicted
+++ resolved
@@ -1,10 +1,6 @@
 {
   "name": "@neynar/nodejs-sdk",
-<<<<<<< HEAD
-  "version": "1.19.4",
-=======
-  "version": "1.20.1",
->>>>>>> 90496158
+  "version": "1.20.2",
   "description": "SDK to interact with Neynar APIs (https://docs.neynar.com/)",
   "main": "./build/index.js",
   "types": "./build/index.d.ts",
