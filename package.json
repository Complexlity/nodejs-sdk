--- conflicted
+++ resolved
@@ -1,10 +1,6 @@
 {
   "name": "@neynar/nodejs-sdk",
-<<<<<<< HEAD
   "version": "1.38.0",
-=======
-  "version": "1.37.3",
->>>>>>> 1855ffc8
   "description": "SDK to interact with Neynar APIs (https://docs.neynar.com/)",
   "main": "./build/index.js",
   "types": "./build/index.d.ts",
