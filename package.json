--- conflicted
+++ resolved
@@ -1,10 +1,6 @@
 {
   "name": "@neynar/nodejs-sdk",
-<<<<<<< HEAD
   "version": "1.22.0",
-=======
-  "version": "1.21.2",
->>>>>>> b9278930
   "description": "SDK to interact with Neynar APIs (https://docs.neynar.com/)",
   "main": "./build/index.js",
   "types": "./build/index.d.ts",
